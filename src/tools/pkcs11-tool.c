/*
 * pkcs11-tool.c: Tool for poking around pkcs11 modules/tokens
 *
 * Copyright (C) 2002  Olaf Kirch <okir@suse.de>
 *
 * This library is free software; you can redistribute it and/or
 * modify it under the terms of the GNU Lesser General Public
 * License as published by the Free Software Foundation; either
 * version 2.1 of the License, or (at your option) any later version.
 *
 * This library is distributed in the hope that it will be useful,
 * but WITHOUT ANY WARRANTY; without even the implied warranty of
 * MERCHANTABILITY or FITNESS FOR A PARTICULAR PURPOSE.  See the GNU
 * Lesser General Public License for more details.
 *
 * You should have received a copy of the GNU Lesser General Public
 * License along with this library; if not, write to the Free Software
 * Foundation, Inc., 59 Temple Place, Suite 330, Boston, MA  02111-1307  USA
 */

#include "config.h"

#include <errno.h>
#include <fcntl.h>
#include <stdio.h>
#include <stdlib.h>

#ifndef _WIN32
#include <unistd.h>
#include <sys/types.h>
#include <sys/wait.h>
#else
#include <io.h>
#endif

#ifdef ENABLE_OPENSSL
#include <openssl/opensslv.h>
#if OPENSSL_VERSION_NUMBER >= 0x10000000L
#include <openssl/opensslconf.h>
#endif
#if OPENSSL_VERSION_NUMBER >= 0x00907000L
#include <openssl/conf.h>
#endif
#include <openssl/evp.h>
#include <openssl/x509.h>
#include <openssl/rsa.h>
#include <openssl/pem.h>
#if OPENSSL_VERSION_NUMBER >= 0x00908000L && !defined(OPENSSL_NO_EC) && !defined(OPENSSL_NO_ECDSA)
#include <openssl/ec.h>
#include <openssl/ecdsa.h>
#endif
#include <openssl/bn.h>
#include <openssl/err.h>
#endif

#include "pkcs11/pkcs11.h"
#include "pkcs11/pkcs11-opensc.h"
#include "libopensc/asn1.h"
#include "common/compat_strlcat.h"
#include "common/compat_strlcpy.h"
#include "util.h"

extern void *C_LoadModule(const char *name, CK_FUNCTION_LIST_PTR_PTR);
extern CK_RV C_UnloadModule(void *module);

#define NEED_SESSION_RO	0x01
#define NEED_SESSION_RW	0x02

static struct ec_curve_info {
	const char *name;
	const char *oid;
	const char *oid_encoded;
	size_t size;
} ec_curve_infos[] = {
	{"secp192r1",    "1.2.840.10045.3.1.1", "06082A8648CE3D030101", 192},
	{"prime192v1",   "1.2.840.10045.3.1.1", "06082A8648CE3D030101", 192},
	{"nistp192",     "1.2.840.10045.3.1.1", "06082A8648CE3D030101", 192},
	{"ansiX9p192r1", "1.2.840.10045.3.1.1", "06082A8648CE3D030101", 192},

	{"secp224r1", "1.3.132.0.33", "06052b81040021", 224},
	{"nistp224",  "1.3.132.0.33", "06052b81040021", 224},

	{"prime256v1",   "1.2.840.10045.3.1.7", "06082A8648CE3D030107", 256},
	{"secp256r1",    "1.2.840.10045.3.1.7", "06082A8648CE3D030107", 256},
	{"ansiX9p256r1", "1.2.840.10045.3.1.7", "06082A8648CE3D030107", 256},

	{"secp384r1",		"1.3.132.0.34", "06052B81040022", 384},
	{"prime384v1",		"1.3.132.0.34", "06052B81040022", 384},
	{"ansiX9p384r1",	"1.3.132.0.34", "06052B81040022", 384},

	{"secp521r1", "1.3.132.0.35", "06052B81040023", 521},
	{"nistp521",  "1.3.132.0.35", "06052B81040023", 521},

	{"brainpoolP192r1", "1.3.36.3.3.2.8.1.1.3", "06092B2403030208010103", 192},
	{"brainpoolP224r1", "1.3.36.3.3.2.8.1.1.5", "06092B2403030208010105", 224},
	{"brainpoolP256r1", "1.3.36.3.3.2.8.1.1.7", "06092B2403030208010107", 256},
	{"brainpoolP320r1", "1.3.36.3.3.2.8.1.1.9", "06092B2403030208010109", 320},

	{"secp192k1",		"1.3.132.0.31", "06052B8104001F", 192},
	{"secp256k1",		"1.3.132.0.10", "06052B8104000A", 256},
	{NULL, NULL, NULL, 0},
};

enum {
	OPT_MODULE = 0x100,
	OPT_SLOT,
	OPT_SLOT_DESCRIPTION,
	OPT_SLOT_INDEX,
	OPT_TOKEN_LABEL,
	OPT_APPLICATION_LABEL,
	OPT_APPLICATION_ID,
	OPT_ISSUER,
	OPT_SUBJECT,
	OPT_SO_PIN,
	OPT_INIT_TOKEN,
	OPT_INIT_PIN,
	OPT_ATTR_FROM,
	OPT_KEY_TYPE,
	OPT_KEY_USAGE_SIGN,
	OPT_KEY_USAGE_DECRYPT,
	OPT_KEY_USAGE_DERIVE,
	OPT_PRIVATE,
	OPT_TEST_HOTPLUG,
	OPT_UNLOCK_PIN,
	OPT_PUK,
	OPT_NEW_PIN,
	OPT_LOGIN_TYPE,
	OPT_TEST_EC,
	OPT_DERIVE,
	OPT_DECRYPT,
	OPT_TEST_FORK,
};

static const struct option options[] = {
	{ "module",		1, NULL,		OPT_MODULE },
	{ "show-info",		0, NULL,		'I' },
	{ "list-slots",		0, NULL,		'L' },
	{ "list-token-slots",	0, NULL,		'T' },
	{ "list-mechanisms",	0, NULL,		'M' },
	{ "list-objects",	0, NULL,		'O' },

	{ "sign",		0, NULL,		's' },
	{ "decrypt",		0, NULL,		OPT_DECRYPT },
	{ "hash",		0, NULL,		'h' },
	{ "derive",		0, NULL,		OPT_DERIVE },
	{ "mechanism",		1, NULL,		'm' },

	{ "login",		0, NULL,		'l' },
	{ "login-type",         1, NULL,                OPT_LOGIN_TYPE },
	{ "pin",		1, NULL,		'p' },
	{ "puk",		1, NULL,		OPT_PUK },
	{ "new-pin",		1, NULL,		OPT_NEW_PIN },
	{ "so-pin",		1, NULL,		OPT_SO_PIN },
	{ "init-token",		0, NULL,		OPT_INIT_TOKEN },
	{ "init-pin",		0, NULL,		OPT_INIT_PIN },
	{ "change-pin",		0, NULL,		'c' },
	{ "unlock-pin",		0, NULL,		OPT_UNLOCK_PIN },
	{ "keypairgen",		0, NULL,		'k' },
	{ "key-type",		1, NULL,		OPT_KEY_TYPE },
	{ "usage-sign",		0, NULL,		OPT_KEY_USAGE_SIGN },
	{ "usage-decrypt",	0, NULL,		OPT_KEY_USAGE_DECRYPT },
	{ "usage-derive",	0, NULL,		OPT_KEY_USAGE_DERIVE },
	{ "write-object",	1, NULL,		'w' },
	{ "read-object",	0, NULL,		'r' },
	{ "delete-object",	0, NULL,		'b' },
	{ "application-label",	1, NULL,		OPT_APPLICATION_LABEL },
	{ "application-id",	1, NULL,		OPT_APPLICATION_ID },
	{ "issuer",		1, NULL,		OPT_ISSUER },
	{ "subject",		1, NULL,		OPT_SUBJECT },
	{ "type",		1, NULL,		'y' },
	{ "id",			1, NULL,		'd' },
	{ "label",		1, NULL,		'a' },
	{ "slot",		1, NULL,		OPT_SLOT },
	{ "slot-description",	1, NULL,		OPT_SLOT_DESCRIPTION },
	{ "slot-index",		1, NULL,		OPT_SLOT_INDEX },
	{ "token-label",	1, NULL,		OPT_TOKEN_LABEL },
	{ "set-id",		1, NULL,		'e' },
	{ "attr-from",		1, NULL,		OPT_ATTR_FROM },
	{ "input-file",		1, NULL,		'i' },
	{ "output-file",	1, NULL,		'o' },
	{ "signature-format",	1, NULL,		'f' },

	{ "test",		0, NULL,		't' },
	{ "test-hotplug",	0, NULL,		OPT_TEST_HOTPLUG },
	{ "moz-cert",		1, NULL,		'z' },
	{ "verbose",		0, NULL,		'v' },
	{ "private",		0, NULL,		OPT_PRIVATE },
	{ "test-ec",		0, NULL,		OPT_TEST_EC },
#ifndef _WIN32
	{ "test-fork",		0, NULL,		OPT_TEST_FORK },
#endif

	{ NULL, 0, NULL, 0 }
};

static const char *option_help[] = {
	"Specify the module to load (default:" DEFAULT_PKCS11_PROVIDER ")",
	"Show global token information",
	"List available slots",
	"List slots with tokens",
	"List mechanisms supported by the token",
	"Show objects on token",

	"Sign some data",
	"Decrypt some data",
	"Hash some data",
	"Derive a secret key using another key and some data",
	"Specify mechanism (use -M for a list of supported mechanisms)",

	"Log into the token first",
	"Specify login type ('so', 'user', 'context-specific'; default:'user')",
	"Supply User PIN on the command line (if used in scripts: careful!)",
	"Supply User PUK on the command line",
	"Supply new User PIN on the command line",
	"Supply SO PIN on the command line (if used in scripts: careful!)",
	"Initialize the token, its label and its SO PIN (use with --label and --so-pin)",
	"Initialize the User PIN (use with --pin and --login)",
	"Change User PIN",
	"Unlock User PIN (without '--login' unlock in logged in session; otherwise '--login-type' has to be 'context-specific')",
	"Key pair generation",
	"Specify the type and length of the key to create, for example rsa:1024 or EC:prime256v1",
	"Specify 'sign' key usage flag (sets SIGN in privkey, sets VERIFY in pubkey)",
	"Specify 'decrypt' key usage flag (RSA only, set DECRYPT privkey, ENCRYPT in pubkey)",
	"Specify 'derive' key usage flag (EC only)",
	"Write an object (key, cert, data) to the card",
	"Get object's CKA_VALUE attribute (use with --type)",
	"Delete an object",
	"Specify the application label of the data object (use with --type data)",
	"Specify the application ID of the data object (use with --type data)",
	"Specify the issuer in hexadecimal format (use with --type cert)",
	"Specify the subject in hexadecimal format (use with --type cert/privkey/pubkey)",
	"Specify the type of object (e.g. cert, privkey, pubkey, data)",
	"Specify the ID of the object",
	"Specify the label of the object",
	"Specify the ID of the slot to use",
	"Specify the description of the slot to use",
	"Specify the index of the slot to use",
	"Specify the token label of the slot to use",
	"Set the CKA_ID of an object, <args>= the (new) CKA_ID",
	"Use <arg> to create some attributes when writing an object",
	"Specify the input file",
	"Specify the output file",
	"Format for ECDSA signature <arg>: 'rs' (default), 'sequence', 'openssl'",

	"Test (best used with the --login or --pin option)",
	"Test hotplug capabilities (C_GetSlotList + C_WaitForSlotEvent)",
	"Test Mozilla-like keypair gen and cert req, <arg>=certfile",
	"Verbose operation. (Set OPENSC_DEBUG to enable OpenSC specific debugging)",
	"Set the CKA_PRIVATE attribute (object is only viewable after a login)",
	"Test EC (best used with the --login or --pin option)",
#ifndef _WIN32
	"Test forking and calling C_Initialize() in the child",
#endif
};

static const char *	app_name = "pkcs11-tool"; /* for utils.c */

static int		verbose = 0;
static const char *	opt_input = NULL;
static const char *	opt_output = NULL;
static const char *	opt_module = DEFAULT_PKCS11_PROVIDER;
static int		opt_slot_set = 0;
static CK_SLOT_ID	opt_slot = 0;
static const char *	opt_slot_description = NULL;
static const char *	opt_token_label = NULL;
static CK_ULONG		opt_slot_index = 0;
static int		opt_slot_index_set = 0;
static CK_MECHANISM_TYPE opt_mechanism = 0;
static int		opt_mechanism_used = 0;
static const char *	opt_file_to_write = NULL;
static const char *	opt_object_class_str = NULL;
static CK_OBJECT_CLASS	opt_object_class = -1;
static CK_BYTE		opt_object_id[100], new_object_id[100];
static const char *	opt_attr_from_file = NULL;
static size_t		opt_object_id_len = 0, new_object_id_len = 0;
static char *		opt_object_label = NULL;
static const char *	opt_pin = NULL;
static const char *	opt_so_pin = NULL;
static const char *	opt_puk = NULL;
static const char *	opt_new_pin = NULL;
static char *		opt_application_label = NULL;
static char *		opt_application_id = NULL;
static char *		opt_issuer = NULL;
static char *		opt_subject = NULL;
static char *		opt_key_type = NULL;
static char *		opt_sig_format = NULL;
static int		opt_is_private = 0;
static int		opt_test_hotplug = 0;
static int		opt_login_type = -1;
static int		opt_key_usage_sign = 0;
static int		opt_key_usage_decrypt = 0;
static int		opt_key_usage_derive = 0;
static int		opt_key_usage_default = 1; /* uses defaults if no opt_key_usage options */

static void *module = NULL;
static CK_FUNCTION_LIST_PTR p11 = NULL;
static CK_SLOT_ID_PTR p11_slots = NULL;
static CK_ULONG p11_num_slots = 0;
static int suppress_warn = 0;

struct flag_info {
	CK_FLAGS	value;
	const char *	name;
};
struct mech_info {
	CK_MECHANISM_TYPE mech;
	const char *	name;
	const char *	short_name;
};
struct x509cert_info {
	unsigned char	subject[256];
	int		subject_len;
	unsigned char	issuer[256];
	int		issuer_len;
	unsigned char	serialnum[128];
	int		serialnum_len;
};
struct rsakey_info {
	unsigned char	*modulus;
	int		modulus_len;
	unsigned char	*public_exponent;
	int		public_exponent_len;
	unsigned char	*private_exponent;
	int		private_exponent_len;
	unsigned char	*prime_1;
	int		prime_1_len;
	unsigned char	*prime_2;
	int		prime_2_len;
	unsigned char	*exponent_1;
	int		exponent_1_len;
	unsigned char	*exponent_2;
	int		exponent_2_len;
	unsigned char	*coefficient;
	int		coefficient_len;
};
struct gostkey_info {
	struct sc_lv_data param_oid;
	struct sc_lv_data public;
	struct sc_lv_data private;
};

static void		show_cryptoki_info(void);
static void		list_slots(int, int, int);
static void		show_token(CK_SLOT_ID);
static void		list_mechs(CK_SLOT_ID);
static void		list_objects(CK_SESSION_HANDLE, CK_OBJECT_CLASS);
static int		login(CK_SESSION_HANDLE, int);
static void		init_token(CK_SLOT_ID);
static void		init_pin(CK_SLOT_ID, CK_SESSION_HANDLE);
static int		change_pin(CK_SLOT_ID, CK_SESSION_HANDLE);
static int		unlock_pin(CK_SLOT_ID slot, CK_SESSION_HANDLE sess, int login_type);
static void		show_object(CK_SESSION_HANDLE, CK_OBJECT_HANDLE);
static void		show_key(CK_SESSION_HANDLE, CK_OBJECT_HANDLE);
static void		show_cert(CK_SESSION_HANDLE, CK_OBJECT_HANDLE);
static void		show_dobj(CK_SESSION_HANDLE sess, CK_OBJECT_HANDLE obj);
static void		sign_data(CK_SLOT_ID, CK_SESSION_HANDLE, CK_OBJECT_HANDLE);
static void		decrypt_data(CK_SLOT_ID, CK_SESSION_HANDLE, CK_OBJECT_HANDLE);
static void		hash_data(CK_SLOT_ID, CK_SESSION_HANDLE);
static void		derive_key(CK_SLOT_ID, CK_SESSION_HANDLE, CK_OBJECT_HANDLE);
static int		gen_keypair(CK_SLOT_ID slot, CK_SESSION_HANDLE,
				CK_OBJECT_HANDLE *, CK_OBJECT_HANDLE *, const char *);
static int		write_object(CK_SESSION_HANDLE session);
static int		read_object(CK_SESSION_HANDLE session);
static int		delete_object(CK_SESSION_HANDLE session);
static void		set_id_attr(CK_SESSION_HANDLE session);
static int		find_object(CK_SESSION_HANDLE, CK_OBJECT_CLASS,
				CK_OBJECT_HANDLE_PTR,
				const unsigned char *, size_t id_len, int obj_index);
static int		find_mechanism(CK_SLOT_ID, CK_FLAGS, CK_MECHANISM_TYPE_PTR, size_t, CK_MECHANISM_TYPE_PTR);
static int		find_slot_by_description(const char *, CK_SLOT_ID_PTR);
static int		find_slot_by_token_label(const char *, CK_SLOT_ID_PTR);
static void		get_token_info(CK_SLOT_ID, CK_TOKEN_INFO_PTR);
static CK_ULONG		get_mechanisms(CK_SLOT_ID,
				CK_MECHANISM_TYPE_PTR *, CK_FLAGS);
static void		p11_fatal(const char *, CK_RV);
static void		p11_warn(const char *, CK_RV);
static const char *	p11_slot_info_flags(CK_FLAGS);
static const char *	p11_token_info_flags(CK_FLAGS);
static const char *	p11_utf8_to_local(CK_UTF8CHAR *, size_t);
static const char *	p11_flag_names(struct flag_info *, CK_FLAGS);
static const char *	p11_mechanism_to_name(CK_MECHANISM_TYPE);
static CK_MECHANISM_TYPE p11_name_to_mechanism(const char *);
static void		p11_perror(const char *, CK_RV);
static const char *	CKR2Str(CK_ULONG res);
static int		p11_test(CK_SESSION_HANDLE session);
static int test_card_detection(int);
static int		hex_to_bin(const char *in, CK_BYTE *out, size_t *outlen);
static void		test_kpgen_certwrite(CK_SLOT_ID slot, CK_SESSION_HANDLE session);
static void		test_ec(CK_SLOT_ID slot, CK_SESSION_HANDLE session);
#ifndef _WIN32
static void		test_fork(void);
#endif
static CK_RV		find_object_with_attributes(CK_SESSION_HANDLE session, CK_OBJECT_HANDLE *out,
				CK_ATTRIBUTE *attrs, CK_ULONG attrsLen, CK_ULONG obj_index);
static CK_ULONG		get_private_key_length(CK_SESSION_HANDLE sess, CK_OBJECT_HANDLE prkey);

/* win32 needs this in open(2) */
#ifndef O_BINARY
# define O_BINARY 0
#endif

int main(int argc, char * argv[])
{
	CK_SESSION_HANDLE session = CK_INVALID_HANDLE;
	CK_OBJECT_HANDLE object = CK_INVALID_HANDLE;
	int err = 0, c, long_optind = 0;
	int do_show_info = 0;
	int do_list_slots = 0;
	int list_token_slots = 0;
	int do_list_mechs = 0;
	int do_list_objects = 0;
	int do_sign = 0;
	int do_decrypt = 0;
	int do_hash = 0;
	int do_derive = 0;
	int do_gen_keypair = 0;
	int do_write_object = 0;
	int do_read_object = 0;
	int do_delete_object = 0;
	int do_set_id = 0;
	int do_test = 0;
	int do_test_kpgen_certwrite = 0;
	int do_test_ec = 0;
#ifndef _WIN32
	int do_test_fork = 0;
#endif
	int need_session = 0;
	int opt_login = 0;
	int do_init_token = 0;
	int do_init_pin = 0;
	int do_change_pin = 0;
	int do_unlock_pin = 0;
	int action_count = 0;
	CK_RV rv;

#ifdef _WIN32
	if(_setmode(_fileno(stdout), _O_BINARY ) == -1)
		util_fatal("Cannot set FMODE to O_BINARY");
	if(_setmode(_fileno(stdin), _O_BINARY ) == -1)
		util_fatal("Cannot set FMODE to O_BINARY");
#endif

#ifdef ENABLE_OPENSSL
#if OPENSSL_VERSION_NUMBER >= 0x00907000L
	OPENSSL_config(NULL);
#endif
	/* OpenSSL magic */
	SSLeay_add_all_algorithms();
	CRYPTO_malloc_init();
#endif
	while (1) {
		c = getopt_long(argc, argv, "ILMOTa:bd:e:hi:klm:o:p:scvf:ty:w:z:r",
		                options, &long_optind);
		if (c == -1)
			break;
		switch (c) {
		case 'I':
			do_show_info = 1;
			action_count++;
			break;
		case 'L':
			do_list_slots = 1;
			action_count++;
			break;
		case 'T':
			do_list_slots = 1;
			list_token_slots = 1;
			action_count++;
			break;
		case 'M':
			do_list_mechs = 1;
			action_count++;
			break;
		case 'O':
			need_session |= NEED_SESSION_RO;
			do_list_objects = 1;
			action_count++;
			break;
		case 'h':
			need_session |= NEED_SESSION_RO;
			do_hash = 1;
			action_count++;
			break;
		case 'k':
			need_session |= NEED_SESSION_RW;
			do_gen_keypair = 1;
			action_count++;
			break;
		case 'w':
			need_session |= NEED_SESSION_RW;
			do_write_object = 1;
			opt_file_to_write = optarg;
			action_count++;
			break;
		case 'r':
			need_session |= NEED_SESSION_RO;
			do_read_object = 1;
			action_count++;
			break;
		case 'b':
			need_session |= NEED_SESSION_RW;
			do_delete_object = 1;
			action_count++;
			break;
		case 'e':
			need_session |= NEED_SESSION_RW;
			do_set_id = 1;
			new_object_id_len = sizeof(new_object_id);
			if (!hex_to_bin(optarg, new_object_id, &new_object_id_len)) {
				printf("Invalid ID \"%s\"\n", optarg);
				util_print_usage_and_die(app_name, options, option_help, NULL);
			}
			action_count++;
			break;
		case OPT_ATTR_FROM:
			opt_attr_from_file = optarg;
			break;
		case 'y':
			opt_object_class_str = optarg;
			if (strcmp(optarg, "cert") == 0)
				opt_object_class = CKO_CERTIFICATE;
			else if (strcmp(optarg, "privkey") == 0)
				opt_object_class = CKO_PRIVATE_KEY;
			else if (strcmp(optarg, "pubkey") == 0)
				opt_object_class = CKO_PUBLIC_KEY;
			else if (strcmp(optarg, "data") == 0)
				opt_object_class = CKO_DATA;
			else {
				printf("Unsupported object type \"%s\"\n", optarg);
				util_print_usage_and_die(app_name, options, option_help, NULL);
			}
			break;
		case 'd':
			opt_object_id_len = sizeof(opt_object_id);
			if (!hex_to_bin(optarg, opt_object_id, &opt_object_id_len)) {
				printf("Invalid ID \"%s\"\n", optarg);
				util_print_usage_and_die(app_name, options, option_help, NULL);
			}
			break;
		case 'a':
			opt_object_label = optarg;
			break;
		case 'i':
			opt_input = optarg;
			break;
		case 'l':
			need_session |= NEED_SESSION_RW;
			opt_login = 1;
			break;
		case 'm':
			opt_mechanism_used = 1;
			opt_mechanism = p11_name_to_mechanism(optarg);
			break;
		case 'o':
			opt_output = optarg;
			break;
		case 'p':
			need_session |= NEED_SESSION_RW;
			opt_login = 1;
			util_get_pin(optarg, &opt_pin);
			break;
		case 'c':
			do_change_pin = 1;
			need_session |= NEED_SESSION_RW;
			action_count++;
			break;
		case OPT_UNLOCK_PIN:
			do_unlock_pin = 1;
			need_session |= NEED_SESSION_RW;
			action_count++;
			break;
		case 's':
			need_session |= NEED_SESSION_RW;
			do_sign = 1;
			action_count++;
			break;
		case OPT_DECRYPT:
			need_session |= NEED_SESSION_RW;
			do_decrypt = 1;
			action_count++;
			break;
		case 'f':
			opt_sig_format = optarg;
			break;
		case 't':
			need_session |= NEED_SESSION_RO;
			do_test = 1;
			action_count++;
			break;
		case 'z':
			do_test_kpgen_certwrite = 1;
			opt_file_to_write = optarg;
			action_count++;
			break;
		case 'v':
			verbose++;
			break;
		case OPT_SLOT:
			opt_slot = (CK_SLOT_ID) strtoul(optarg, NULL, 0);
			opt_slot_set = 1;
			if (verbose)
				fprintf(stderr, "Using slot with ID 0x%lx\n", opt_slot);
			break;
		case OPT_SLOT_DESCRIPTION:
			if (opt_slot_set) {
				fprintf(stderr, "Error: Only one of --slot, --slot-label, --slot-index or --token-label can be used\n");
				util_print_usage_and_die(app_name, options, option_help, NULL);
			}
			opt_slot_description = optarg;
			break;
		case OPT_SLOT_INDEX:
			if (opt_slot_set || opt_slot_description) {
				fprintf(stderr, "Error: Only one of --slot, --slot-label, --slot-index or --token-label can be used\n");
				util_print_usage_and_die(app_name, options, option_help, NULL);
			}
			opt_slot_index = (CK_ULONG) strtoul(optarg, NULL, 0);
			opt_slot_index_set = 1;
			break;
		case OPT_TOKEN_LABEL:
			if (opt_slot_set || opt_slot_description || opt_slot_index_set) {
				fprintf(stderr, "Error: Only one of --slot, --slot-label, --slot-index or --token-label can be used\n");
				util_print_usage_and_die(app_name, options, option_help, NULL);
			}
			opt_token_label = optarg;
			break;
		case OPT_MODULE:
			opt_module = optarg;
			break;
		case OPT_APPLICATION_LABEL:
			opt_application_label = optarg;
			break;
		case OPT_APPLICATION_ID:
			opt_application_id = optarg;
			break;
		case OPT_ISSUER:
			opt_issuer = optarg;
			break;
		case OPT_SUBJECT:
			opt_subject = optarg;
			break;
		case OPT_NEW_PIN:
			util_get_pin(optarg, &opt_new_pin);
			break;
		case OPT_PUK:
			util_get_pin(optarg, &opt_puk);
			break;
		case OPT_LOGIN_TYPE:
			if (!strcmp(optarg, "so"))
				opt_login_type = CKU_SO;
			else if (!strcmp(optarg, "user"))
				opt_login_type = CKU_USER;
			else if (!strcmp(optarg, "context-specific"))
				opt_login_type = CKU_CONTEXT_SPECIFIC;
			else {
				printf("Unsupported login type \"%s\"\n", optarg);
				util_print_usage_and_die(app_name, options, option_help, NULL);
			}
			break;
		case OPT_SO_PIN:
			util_get_pin(optarg, &opt_so_pin);
			break;
		case OPT_INIT_TOKEN:
			do_init_token = 1;
			action_count++;
			break ;
		case OPT_INIT_PIN:
			need_session |= NEED_SESSION_RW;
			do_init_pin = 1;
			action_count++;
			break ;
		case OPT_KEY_TYPE:
			opt_key_type = optarg;
			break;
		case OPT_KEY_USAGE_SIGN:
			opt_key_usage_sign = 1;
			opt_key_usage_default = 0;
			break;
		case OPT_KEY_USAGE_DECRYPT:
			opt_key_usage_decrypt = 1;
			opt_key_usage_default = 0;
			break;
		case OPT_KEY_USAGE_DERIVE:
			opt_key_usage_derive = 1;
			opt_key_usage_default = 0;
			break;
		case OPT_PRIVATE:
			opt_is_private = 1;
			break;
		case OPT_TEST_HOTPLUG:
			opt_test_hotplug = 1;
			action_count++;
			break;
		case OPT_TEST_EC:
			do_test_ec = 1;
			action_count++;
			break;
		case OPT_DERIVE:
			need_session |= NEED_SESSION_RW;
			do_derive = 1;
			action_count++;
			break;
#ifndef _WIN32
		case OPT_TEST_FORK:
			do_test_fork = 1;
			action_count++;
			break;
#endif
		default:
			util_print_usage_and_die(app_name, options, option_help, NULL);
		}
	}

	if (action_count == 0)
		util_print_usage_and_die(app_name, options, option_help, NULL);

	module = C_LoadModule(opt_module, &p11);
	if (module == NULL)
		util_fatal("Failed to load pkcs11 module");

	rv = p11->C_Initialize(NULL);
	if (rv == CKR_CRYPTOKI_ALREADY_INITIALIZED)
		printf("\n*** Cryptoki library has already been initialized ***\n");
	else if (rv != CKR_OK)
		p11_fatal("C_Initialize", rv);

#ifndef _WIN32
	if (do_test_fork)
		test_fork();
#endif

	if (do_show_info)
		show_cryptoki_info();

	list_slots(list_token_slots, 1, do_list_slots);

	if (opt_test_hotplug) {
		test_card_detection(0);
		test_card_detection(1);
	}

	if (p11_num_slots == 0) {
		fprintf(stderr, "No slots.\n");
		err = 1;
		goto end;
	}

	if (!opt_slot_set && (action_count > do_list_slots)) {
		if (opt_slot_description) {
			if (!find_slot_by_description(opt_slot_description, &opt_slot)) {
				fprintf(stderr, "No slot named \"%s\" found\n", opt_slot_description);
				err = 1;
				goto end;
			}
			if (verbose)
				fprintf(stderr, "Using slot with label \"%s\" (0x%lx)\n", opt_slot_description, opt_slot);
		} else if (opt_token_label) {
			if (!find_slot_by_token_label(opt_token_label, &opt_slot)) {
				fprintf(stderr, "No slot with token named \"%s\" found\n", opt_token_label);
				err = 1;
				goto end;
			}
			if (verbose)
				fprintf(stderr, "Using slot with label \"%s\" (0x%lx)\n", opt_slot_description, opt_slot);
		} else if (opt_slot_index_set) {
			if (opt_slot_index < p11_num_slots) {
				opt_slot = p11_slots[opt_slot_index];
				fprintf(stderr, "Using slot with index %lu (0x%lx)\n", opt_slot_index, opt_slot);
			} else {
				fprintf(stderr, "Slot with index %lu (counting from 0) is not available.\n", opt_slot_index);
				fprintf(stderr, "You must specify a valid slot with either --slot, --slot-index or --slot-label.\n");
				err = 1;
				goto end;
			}
		} else {
			/* use first slot with token present (or default slot on error) */
			unsigned int i, found = 0;
			for (i = 0; i < p11_num_slots; i++) {
				CK_SLOT_INFO info;
				rv = p11->C_GetSlotInfo(p11_slots[i], &info);
				if (rv != CKR_OK)
					p11_fatal("C_GetSlotInfo", rv);
				if (info.flags & CKF_TOKEN_PRESENT) {
					opt_slot = p11_slots[i];
					fprintf(stderr, "Using slot %u with a present token (0x%lx)\n", i, opt_slot);
					found = 1;
					break;
				}
			}
			if (!found) {
				fprintf(stderr, "No slot with a token was found.\n");
				err = 1;
				goto end;
			}

		}
	}

	if (do_list_mechs)
		list_mechs(opt_slot);

	if (do_sign || do_decrypt) {
		CK_TOKEN_INFO	info;

		get_token_info(opt_slot, &info);
		if (!(info.flags & CKF_TOKEN_INITIALIZED))
			util_fatal("Token not initialized\n");
		if (info.flags & CKF_LOGIN_REQUIRED)
			opt_login++;
	}

	if (do_init_token)
		init_token(opt_slot);

	if (need_session) {
		int flags = CKF_SERIAL_SESSION;

		if (need_session & NEED_SESSION_RW)
			flags |= CKF_RW_SESSION;
		rv = p11->C_OpenSession(opt_slot, flags,
				NULL, NULL, &session);
		if (rv != CKR_OK)
			p11_fatal("C_OpenSession", rv);
	}

	if (opt_login) {
		int r;

		if (opt_login_type == -1)
			opt_login_type = do_init_pin ? CKU_SO : CKU_USER;

		r = login(session, opt_login_type);
		if (r != 0)
			return r;
	}

	if (do_change_pin)
		/* To be sure we won't mix things up with the -l or -p options,
		 * we safely stop here. */
		return change_pin(opt_slot, session);

	if (do_unlock_pin)   {
		if (opt_login_type != -1
				&& opt_login_type != CKU_CONTEXT_SPECIFIC)   {
			printf("Invalid login type for 'Unlock User PIN' operation\n");
			util_print_usage_and_die(app_name, options, option_help, NULL);
		}

		return unlock_pin(opt_slot, session, opt_login_type);
	}

	if (do_init_pin) {
		init_pin(opt_slot, session);
		/* We logged in as a CKU_SO user just to initialize
		* the User PIN, we now have to exit. */
		goto end;
	}

	if (do_sign || do_derive || do_decrypt) {
		if (!find_object(session, CKO_PRIVATE_KEY, &object,
					opt_object_id_len ? opt_object_id : NULL,
					opt_object_id_len, 0))
			util_fatal("Private key not found");
	}

	/* before list objects, so we can see a derived key */
	if (do_derive)
		derive_key(opt_slot, session, object);

	if (do_list_objects)
		list_objects(session, opt_object_class);

	if (do_sign)
		sign_data(opt_slot, session, object);

	if (do_decrypt)
		decrypt_data(opt_slot, session, object);

	if (do_hash)
		hash_data(opt_slot, session);

	if (do_gen_keypair) {
		CK_OBJECT_HANDLE hPublicKey, hPrivateKey;
		gen_keypair(opt_slot, session, &hPublicKey, &hPrivateKey, opt_key_type);
	}

	if (do_write_object) {
		if (opt_object_class_str == NULL)
			util_fatal("You should specify the object type with the -y option\n");
		write_object(session);
	}

	if (do_read_object) {
		if (opt_object_class_str == NULL)
			util_fatal("You should specify type of the object to read");
		if (opt_object_id_len == 0 && opt_object_label == NULL &&
				opt_application_label == NULL && opt_application_id == NULL &&
				opt_issuer == NULL && opt_subject == NULL)
			 util_fatal("You should specify at least one of the "
					 "object ID, object label, application label or application ID\n");
		read_object(session);
	}

	if (do_delete_object) {
		if (opt_object_class_str == NULL)
			util_fatal("You should specify type of the object to delete");
		if (opt_object_id_len == 0 && opt_object_label == NULL &&
				opt_application_label == NULL && opt_application_id == NULL)
			 util_fatal("You should specify at least one of the "
					 "object ID, object label, application label or application ID\n");
		delete_object(session);
	}

	if (do_set_id) {
		if (opt_object_class_str == NULL)
			util_fatal("You should specify the object type with the -y option\n");
		if (opt_object_id_len == 0)
			util_fatal("You should specify the current ID with the -d option\n");
		set_id_attr(session);
	}

	if (do_test)
		p11_test(session);

	if (do_test_kpgen_certwrite)
		test_kpgen_certwrite(opt_slot, session);

	if (do_test_ec)
		test_ec(opt_slot, session);
end:
	if (session != CK_INVALID_HANDLE) {
		rv = p11->C_CloseSession(session);
		if (rv != CKR_OK)
			p11_fatal("C_CloseSession", rv);
	}

	if (p11)
		p11->C_Finalize(NULL_PTR);
	if (module)
		C_UnloadModule(module);

	return err;
}

static void show_cryptoki_info(void)
{
	CK_INFO	info;
	CK_RV	rv;

	rv = p11->C_GetInfo(&info);
	if (rv != CKR_OK)
		p11_fatal("C_GetInfo", rv);

	printf("Cryptoki version %u.%u\n",
			info.cryptokiVersion.major,
			info.cryptokiVersion.minor);
	printf("Manufacturer     %s\n",
			p11_utf8_to_local(info.manufacturerID,
				sizeof(info.manufacturerID)));
	printf("Library          %s (ver %u.%u)\n",
			p11_utf8_to_local(info.libraryDescription,
				sizeof(info.libraryDescription)),
			info.libraryVersion.major,
			info.libraryVersion.minor);
}

static void list_slots(int tokens, int refresh, int print)
{
	CK_SLOT_INFO info;
	CK_ULONG n;
	CK_RV rv;

	/* Get the list of slots */
	if (refresh) {
		rv = p11->C_GetSlotList(tokens, NULL, &p11_num_slots);
		if (rv != CKR_OK)
			p11_fatal("C_GetSlotList(NULL)", rv);
		free(p11_slots);
		p11_slots = calloc(p11_num_slots, sizeof(CK_SLOT_ID));
		if (p11_slots == NULL) {
			perror("calloc failed");
			return;
		}

		rv = p11->C_GetSlotList(tokens, p11_slots, &p11_num_slots);
		if (rv != CKR_OK)
			p11_fatal("C_GetSlotList()", rv);
	}

	if (!print)
		return;

	printf("Available slots:\n");
	for (n = 0; n < p11_num_slots; n++) {
		printf("Slot %lu (0x%lx): ", n, p11_slots[n]);
		rv = p11->C_GetSlotInfo(p11_slots[n], &info);
		if (rv != CKR_OK) {
			printf("(GetSlotInfo failed, %s)\n", CKR2Str(rv));
			continue;
		}
		printf("%s\n", p11_utf8_to_local(info.slotDescription,
					sizeof(info.slotDescription)));
		if ((!verbose) && !(info.flags & CKF_TOKEN_PRESENT)) {
			printf("  (empty)\n");
			continue;
		}

		if (verbose) {
			printf("  manufacturer:  %s\n", p11_utf8_to_local(info.manufacturerID,
						sizeof(info.manufacturerID)));
			printf("  hardware ver:  %u.%u\n",
						info.hardwareVersion.major,
						info.hardwareVersion.minor);
			printf("  firmware ver:  %u.%u\n",
						info.firmwareVersion.major,
						info.firmwareVersion.minor);
			printf("  flags:         %s\n", p11_slot_info_flags(info.flags));
		}
		if (info.flags & CKF_TOKEN_PRESENT)
			show_token(p11_slots[n]);
	}
}

static void show_token(CK_SLOT_ID slot)
{
	CK_TOKEN_INFO	info;
	CK_RV rv;

	rv = p11->C_GetTokenInfo(slot, &info);
	if (rv == CKR_TOKEN_NOT_RECOGNIZED) {
		printf("  (token not recognized)\n");
		return;
	}
	if (!(info.flags & CKF_TOKEN_INITIALIZED) && (!verbose)) {
		printf("  token state:   uninitialized\n");
		return;
	}

	printf("  token label        : %s\n",
			p11_utf8_to_local(info.label,
				sizeof(info.label)));
	printf("  token manufacturer : %s\n",
			p11_utf8_to_local(info.manufacturerID,
				sizeof(info.manufacturerID)));
	printf("  token model        : %s\n",
			p11_utf8_to_local(info.model,
				sizeof(info.model)));
	printf("  token flags        : %s\n",
			p11_token_info_flags(info.flags));
	printf("  hardware version   : %d.%d\n", info.hardwareVersion.major, info.hardwareVersion.minor);
	printf("  firmware version   : %d.%d\n", info.firmwareVersion.major, info.firmwareVersion.minor);
	printf("  serial num         : %s\n", p11_utf8_to_local(info.serialNumber,
			sizeof(info.serialNumber)));
}

static void list_mechs(CK_SLOT_ID slot)
{
	CK_MECHANISM_TYPE	*mechs = NULL;
	CK_ULONG		n, num_mechs = 0;
	CK_RV			rv;

	num_mechs = get_mechanisms(slot, &mechs, -1);

	printf("Supported mechanisms:\n");
	for (n = 0; n < num_mechs; n++) {
		CK_MECHANISM_INFO info;

		printf("  %s", p11_mechanism_to_name(mechs[n]));
		rv = p11->C_GetMechanismInfo(slot, mechs[n], &info);
		if (rv == CKR_OK) {
			if (info.ulMinKeySize || info.ulMaxKeySize)   {
				printf(", keySize={");
				if (info.ulMinKeySize)
					printf("%li", info.ulMinKeySize);
				printf(",");
				if (info.ulMaxKeySize)
					printf("%li", info.ulMaxKeySize);
				printf("}");
			}
			if (info.flags & CKF_HW) {
				printf(", hw");
				info.flags &= ~CKF_HW;
			}
			if (info.flags & CKF_ENCRYPT) {
				printf(", encrypt");
				info.flags &= ~CKF_ENCRYPT;
			}
			if (info.flags & CKF_DECRYPT) {
				printf(", decrypt");
				info.flags &= ~CKF_DECRYPT;
			}
			if (info.flags & CKF_DIGEST) {
				printf(", digest");
				info.flags &= ~CKF_DIGEST;
			}
			if (info.flags & CKF_SIGN) {
				printf(", sign");
				info.flags &= ~CKF_SIGN;
			}
			if (info.flags & CKF_SIGN_RECOVER) {
				printf(", sign_recover");
				info.flags &= ~CKF_SIGN_RECOVER;
			}
			if (info.flags & CKF_VERIFY) {
				printf(", verify");
				info.flags &= ~CKF_VERIFY;
			}
			if (info.flags & CKF_VERIFY_RECOVER) {
				printf(", verify_recover");
				info.flags &= ~CKF_VERIFY_RECOVER;
			}
			if (info.flags & CKF_GENERATE) {
				printf(", generate");
				info.flags &= ~CKF_GENERATE;
			}
			if (info.flags & CKF_GENERATE_KEY_PAIR) {
				printf(", generate_key_pair");
				info.flags &= ~CKF_GENERATE_KEY_PAIR;
			}
			if (info.flags & CKF_WRAP) {
				printf(", wrap");
				info.flags &= ~CKF_WRAP;
			}
			if (info.flags & CKF_UNWRAP) {
				printf(", unwrap");
				info.flags &= ~CKF_UNWRAP;
			}
			if (info.flags & CKF_DERIVE) {
				printf(", derive");
				info.flags &= ~CKF_DERIVE;
			}
			if (info.flags)
				printf(", other flags=0x%x", (unsigned int) info.flags);
		}
		printf("\n");
	}

	if (mechs)
		free(mechs);
}

static int login(CK_SESSION_HANDLE session, int login_type)
{
	char		*pin = NULL;
	size_t		len = 0;
	int		pin_allocated = 0, r;
	CK_TOKEN_INFO	info;
	CK_RV		rv;

	get_token_info(opt_slot, &info);

	/* Identify which pin to enter */

	if (login_type == CKU_SO)
		pin = (char *) opt_so_pin;
	else if (login_type == CKU_USER)
		pin = (char *) opt_pin;
	else if (login_type == CKU_CONTEXT_SPECIFIC)
		pin = opt_pin ? (char *) opt_pin : (char *) opt_puk;

	if (!pin && !(info.flags & CKF_PROTECTED_AUTHENTICATION_PATH)) {
			printf("Logging in to \"%s\".\n", p11_utf8_to_local(info.label, sizeof(info.label)));
		if (login_type == CKU_SO)
			printf("Please enter SO PIN: ");
		else if (login_type == CKU_USER)
			printf("Please enter User PIN: ");
		else if (login_type == CKU_CONTEXT_SPECIFIC)
			printf("Please enter context specific PIN: ");
		r = util_getpass(&pin, &len, stdin);
		if (r < 0)
			util_fatal("No PIN entered, exiting!\n");
		pin_allocated = 1;
	}

	if (!(info.flags & CKF_PROTECTED_AUTHENTICATION_PATH)
			&& (!pin || !*pin)
			&& login_type != CKU_CONTEXT_SPECIFIC)
		return 1;

	rv = p11->C_Login(session, login_type,
			(CK_UTF8CHAR *) pin, pin == NULL ? 0 : strlen(pin));
	if (rv != CKR_OK)
		p11_fatal("C_Login", rv);
	if (pin_allocated)
		free(pin);

	return 0;
}

static void init_token(CK_SLOT_ID slot)
{
	unsigned char token_label[33];
	char new_buf[21], *new_pin = NULL;
	size_t len = 0;
	int pin_allocated = 0, r;
	CK_TOKEN_INFO	info;
	CK_RV rv;

	if (!opt_object_label)
		util_fatal("The token label must be specified using --label\n");
	snprintf((char *) token_label, sizeof (token_label), "%-32.32s",
			opt_object_label);

	get_token_info(slot, &info);
	if (opt_so_pin != NULL) {
		new_pin = (char *) opt_so_pin;
	} else {
		if (!(info.flags & CKF_PROTECTED_AUTHENTICATION_PATH)) {
			printf("Please enter the new SO PIN: ");
			r = util_getpass(&new_pin, &len, stdin);
			if (r < 0)
				util_fatal("No PIN entered, exiting\n");
			if (!new_pin || !*new_pin || strlen(new_pin) > 20)
				util_fatal("Invalid SO PIN\n");
			strlcpy(new_buf, new_pin, sizeof new_buf);
			free(new_pin); new_pin = NULL;
			printf("Please enter the new SO PIN (again): ");
			r = util_getpass(&new_pin, &len, stdin);
			if (r < 0)
				util_fatal("No PIN entered, exiting\n");
			if (!new_pin || !*new_pin ||
					strcmp(new_buf, new_pin) != 0)
				util_fatal("Different new SO PINs, exiting\n");
			pin_allocated = 1;
		}
	}

	rv = p11->C_InitToken(slot, (CK_UTF8CHAR *) new_pin,
			new_pin == NULL ? 0 : strlen(new_pin), token_label);
	if (rv != CKR_OK)
		p11_fatal("C_InitToken", rv);
	printf("Token successfully initialized\n");

	if (pin_allocated)
		free(new_pin);
}

static void init_pin(CK_SLOT_ID slot, CK_SESSION_HANDLE sess)
{
	char *pin;
	char *new_pin1 = NULL, *new_pin2 = NULL;
	size_t len1 = 0, len2 = 0;
	int r;
	CK_TOKEN_INFO	info;
	CK_RV rv;

	get_token_info(slot, &info);

	if (!(info.flags & CKF_PROTECTED_AUTHENTICATION_PATH)) {
		if (! opt_pin && !opt_new_pin) {
			printf("Please enter the new PIN: ");
			r = util_getpass(&new_pin1,&len1,stdin);
			if (r < 0)
				util_fatal("No PIN entered, aborting.\n");
			if (!new_pin1 || !*new_pin1 || strlen(new_pin1) > 20)
				util_fatal("Invalid User PIN\n");
			printf("Please enter the new PIN again: ");
			r = util_getpass(&new_pin2, &len2, stdin);
			if (r < 0)
				util_fatal("No PIN entered, aborting.\n");
			if (!new_pin2 || !*new_pin2 ||
					strcmp(new_pin1, new_pin2) != 0)
				util_fatal("Different new User PINs, exiting\n");
		}
	}

	pin = (char *) opt_pin;
	if (!pin) pin = (char *) opt_new_pin;
	if (!pin) pin = new_pin1;

	rv = p11->C_InitPIN(sess, (CK_UTF8CHAR *) pin, pin == NULL ? 0 : strlen(pin));

	if (new_pin1) {
		memset(new_pin1, 0, len1);
		free(new_pin1);
	}
	if (new_pin2) {
		memset(new_pin2,0, len2);
		free(new_pin2);
	}

	if (rv != CKR_OK)
		p11_fatal("C_InitPIN", rv);
	printf("User PIN successfully initialized\n");
}

static int change_pin(CK_SLOT_ID slot, CK_SESSION_HANDLE sess)
{
	char old_buf[21], *old_pin = NULL;
	char new_buf[21], *new_pin = NULL;
	CK_TOKEN_INFO	info;
	CK_RV rv;
	int r;
	size_t		len = 0;

	get_token_info(slot, &info);

	if (!(info.flags & CKF_PROTECTED_AUTHENTICATION_PATH)) {
		if (!opt_pin && !opt_so_pin) {
			printf("Please enter the current PIN: ");
			r = util_getpass(&old_pin, &len, stdin);
			if (r < 0)
				return 1;
			if (!old_pin || !*old_pin || strlen(old_pin) > 20)
				return 1;
			strcpy(old_buf, old_pin);
			old_pin = old_buf;
		}
		else   {
			if (opt_so_pin)
				old_pin = (char *) opt_so_pin;
			else
				old_pin = (char *) opt_pin;
		}

		if (!opt_new_pin) {
			printf("Please enter the new PIN: ");
			r = util_getpass(&new_pin, &len, stdin);
			if (r < 0)
				return 1;
			if (!new_pin || !*new_pin || strlen(new_pin) > 20)
				return 1;
			strcpy(new_buf, new_pin);

			printf("Please enter the new PIN again: ");
			r = util_getpass(&new_pin, &len, stdin);
			if (r < 0)
				return 1;
			if (!new_pin || !*new_pin || strcmp(new_buf, new_pin) != 0)
				return 1;
		}
		else   {
			new_pin = (char *) opt_new_pin;
		}
	}

	rv = p11->C_SetPIN(sess,
		(CK_UTF8CHAR *) old_pin, old_pin == NULL ? 0 : strlen(old_pin),
		(CK_UTF8CHAR *) new_pin, new_pin == NULL ? 0 : strlen(new_pin));
	if (rv != CKR_OK)
		p11_fatal("C_SetPIN", rv);
	printf("PIN successfully changed\n");

	return 0;
}


static int unlock_pin(CK_SLOT_ID slot, CK_SESSION_HANDLE sess, int login_type)
{
	char unlock_buf[21], *unlock_code = NULL;
	char new_buf[21], *new_pin = NULL;
	CK_TOKEN_INFO info;
	CK_RV rv;
	int r;
	size_t len = 0;

	get_token_info(slot, &info);

	if (login_type == CKU_CONTEXT_SPECIFIC)
		unlock_code = opt_pin ? (char *) opt_pin : (char *) opt_puk;
	else if (login_type == -1)
		unlock_code = (char *) opt_puk;
	else
		return 1;

	if (!(info.flags & CKF_PROTECTED_AUTHENTICATION_PATH) && !unlock_code)   {
		if (login_type == CKU_CONTEXT_SPECIFIC)
			printf("Please enter the 'Change PIN' context secret code: ");
		else if (login_type == -1)
			printf("Please enter unblock code for User PIN: ");

		r = util_getpass(&unlock_code, &len, stdin);
		if (r < 0)
			return 1;
		if (!unlock_code || !*unlock_code || strlen(unlock_code) > 20)
			return 1;

		strcpy(unlock_buf, unlock_code);
		unlock_code = unlock_buf;
	}

	new_pin = (char *) opt_new_pin;
	if (!(info.flags & CKF_PROTECTED_AUTHENTICATION_PATH) && !new_pin)   {
		printf("Please enter the new PIN: ");
		r = util_getpass(&new_pin, &len, stdin);
		if (r < 0)
			return 1;
		strlcpy(new_buf, new_pin, sizeof new_buf);

		printf("Please enter the new PIN again: ");
		r = util_getpass(&new_pin, &len, stdin);
		if (r < 0)
			return 1;
		if (!new_pin || !*new_pin || strcmp(new_buf, new_pin) != 0) {
			if (new_pin != opt_new_pin)
				free(new_pin);
			printf("  different new PINs, exiting\n");
			return -1;
		}

		if (!new_pin || !*new_pin || strlen(new_pin) > 20) {
			if (new_pin != opt_new_pin)
				free(new_pin);
			return 1;
		}
	}

	rv = p11->C_SetPIN(sess,
		(CK_UTF8CHAR *) unlock_code, unlock_code == NULL ? 0 : strlen(unlock_code),
		(CK_UTF8CHAR *) new_pin, new_pin == NULL ? 0 : strlen(new_pin));
	if (rv != CKR_OK)
		p11_fatal("C_SetPIN", rv);
	printf("PIN successfully changed\n");

	return 0;
}

static void sign_data(CK_SLOT_ID slot, CK_SESSION_HANDLE session,
		CK_OBJECT_HANDLE key)
{
	unsigned char	in_buffer[1025], sig_buffer[512];
	CK_MECHANISM	mech;
	CK_RV		rv;
	CK_ULONG	sig_len;
	int		fd, r;

	if (!opt_mechanism_used)
		if (!find_mechanism(slot, CKF_SIGN|CKF_HW, NULL, 0, &opt_mechanism))
			util_fatal("Sign mechanism not supported\n");

	fprintf(stderr, "Using signature algorithm %s\n", p11_mechanism_to_name(opt_mechanism));
	memset(&mech, 0, sizeof(mech));
	mech.mechanism = opt_mechanism;

	if (opt_input == NULL)
		fd = 0;
	else if ((fd = open(opt_input, O_RDONLY|O_BINARY)) < 0)
		util_fatal("Cannot open %s: %m", opt_input);

	r = read(fd, in_buffer, sizeof(in_buffer));
	if (r < 0)
		util_fatal("Cannot read from %s: %m", opt_input);

	rv = CKR_CANCEL;
	if (r < (int) sizeof(in_buffer))   {
		rv = p11->C_SignInit(session, &mech, key);
		if (rv != CKR_OK)
			p11_fatal("C_SignInit", rv);

		sig_len = sizeof(sig_buffer);
		rv =  p11->C_Sign(session, in_buffer, r, sig_buffer, &sig_len);
	}

	if (rv != CKR_OK)   {
		rv = p11->C_SignInit(session, &mech, key);
		if (rv != CKR_OK)
			p11_fatal("C_SignInit", rv);

		do   {
			rv = p11->C_SignUpdate(session, in_buffer, r);
			if (rv != CKR_OK)
				p11_fatal("C_SignUpdate", rv);

			r = read(fd, in_buffer, sizeof(in_buffer));
		} while (r > 0);

		sig_len = sizeof(sig_buffer);
		rv = p11->C_SignFinal(session, sig_buffer, &sig_len);
		if (rv != CKR_OK)
			p11_fatal("C_SignFinal", rv);
	}

	if (fd != 0)
		close(fd);

	if (opt_output == NULL)
		fd = 1;
	else if ((fd = open(opt_output, O_CREAT|O_TRUNC|O_WRONLY|O_BINARY, S_IRUSR|S_IWUSR)) < 0) {
		util_fatal("failed to open %s: %m", opt_output);
	}

	if (opt_mechanism == CKM_ECDSA || opt_mechanism == CKM_ECDSA_SHA1) {
		if (opt_sig_format &&  (!strcmp(opt_sig_format, "openssl") || !strcmp(opt_sig_format, "sequence"))) {
			unsigned char *seq;
			size_t seqlen;

			if (sc_asn1_sig_value_rs_to_sequence(NULL, sig_buffer, sig_len, &seq, &seqlen)) {
				util_fatal("Failed to convert signature to ASN.1 sequence format.");
			}

			memcpy(sig_buffer, seq, seqlen);
			sig_len = seqlen;

			free(seq);
		}
	}
	r = write(fd, sig_buffer, sig_len);

	if (r < 0)
		util_fatal("Failed to write to %s: %m", opt_output);
	if (fd != 1)
		close(fd);
}


static void decrypt_data(CK_SLOT_ID slot, CK_SESSION_HANDLE session,
		CK_OBJECT_HANDLE key)
{
	unsigned char	in_buffer[1024], out_buffer[1024];
	CK_MECHANISM	mech;
	CK_RV		rv;
	CK_ULONG	in_len, out_len;
	int		fd, r;

	if (!opt_mechanism_used)
		if (!find_mechanism(slot, CKF_DECRYPT|CKF_HW, NULL, 0, &opt_mechanism))
			util_fatal("Decrypt mechanism not supported\n");

	fprintf(stderr, "Using decrypt algorithm %s\n", p11_mechanism_to_name(opt_mechanism));
	memset(&mech, 0, sizeof(mech));
	mech.mechanism = opt_mechanism;

	if (opt_input == NULL)
		fd = 0;
	else if ((fd = open(opt_input, O_RDONLY|O_BINARY)) < 0)
		util_fatal("Cannot open %s: %m", opt_input);

	r = read(fd, in_buffer, sizeof(in_buffer));
	if (r < 0)
		util_fatal("Cannot read from %s: %m", opt_input);
	in_len = r;

	rv = p11->C_DecryptInit(session, &mech, key);
	if (rv != CKR_OK)
		p11_fatal("C_DecryptInit", rv);

	out_len = sizeof(out_buffer);
	rv = p11->C_Decrypt(session, in_buffer, in_len, out_buffer, &out_len);
	if (rv != CKR_OK)
		p11_fatal("C_Decrypt", rv);

	if (fd != 0)
		close(fd);

	if (opt_output == NULL)   {
		fd = 1;
	}
	else  {
		fd = open(opt_output, O_CREAT|O_TRUNC|O_WRONLY|O_BINARY, S_IRUSR|S_IWUSR);
		if (fd < 0)
			util_fatal("failed to open %s: %m", opt_output);
	}

	r = write(fd, out_buffer, out_len);
	if (r < 0)
		util_fatal("Failed to write to %s: %m", opt_output);
	if (fd != 1)
		close(fd);
}


static void hash_data(CK_SLOT_ID slot, CK_SESSION_HANDLE session)
{
	unsigned char	buffer[64];
	CK_MECHANISM	mech;
	CK_RV		rv;
	CK_ULONG	hash_len;
	int		fd, r;

	if (!opt_mechanism_used)
		if (!find_mechanism(slot, CKF_DIGEST, NULL, 0, &opt_mechanism))
			util_fatal("Digest mechanism is not supported\n");

	fprintf(stderr, "Using digest algorithm %s\n", p11_mechanism_to_name(opt_mechanism));
	memset(&mech, 0, sizeof(mech));
	mech.mechanism = opt_mechanism;

	rv = p11->C_DigestInit(session, &mech);
	if (rv != CKR_OK)
		p11_fatal("C_DigestInit", rv);

	if (opt_input == NULL)
		fd = 0;
	else if ((fd = open(opt_input, O_RDONLY|O_BINARY)) < 0)
		util_fatal("Cannot open %s: %m", opt_input);

	while ((r = read(fd, buffer, sizeof(buffer))) > 0) {
		rv = p11->C_DigestUpdate(session, buffer, r);
		if (rv != CKR_OK)
			p11_fatal("C_DigestUpdate", rv);
	}

	if (fd != 0)
		close(fd);

	hash_len = sizeof(buffer);
	rv = p11->C_DigestFinal(session, buffer, &hash_len);
	if (rv != CKR_OK)
		p11_fatal("C_DigestFinal", rv);

	if (opt_output == NULL)
		fd = 1;
	else if ((fd = open(opt_output, O_CREAT|O_TRUNC|O_WRONLY|O_BINARY, S_IRUSR|S_IWUSR)) < 0)
		util_fatal("failed to open %s: %m", opt_output);

	r = write(fd, buffer, hash_len);
	if (r < 0)
		util_fatal("Failed to write to %s: %m", opt_output);
	if (fd != 1)
		close(fd);
}

#define FILL_ATTR(attr, typ, val, len) {(attr).type=(typ); (attr).pValue=(val); (attr).ulValueLen=len;}

static int gen_keypair(CK_SLOT_ID slot, CK_SESSION_HANDLE session,
	CK_OBJECT_HANDLE *hPublicKey, CK_OBJECT_HANDLE *hPrivateKey, const char *type)
{
	CK_MECHANISM mechanism = {CKM_RSA_PKCS_KEY_PAIR_GEN, NULL_PTR, 0};
	CK_ULONG modulusBits = 1024;
	CK_BYTE publicExponent[] = { 0x01, 0x00, 0x01 }; /* 65537 in bytes */
	CK_BBOOL _true = TRUE;
	CK_OBJECT_CLASS pubkey_class = CKO_PUBLIC_KEY;
	CK_OBJECT_CLASS privkey_class = CKO_PRIVATE_KEY;
	CK_ATTRIBUTE publicKeyTemplate[20] = {
		{CKA_CLASS, &pubkey_class, sizeof(pubkey_class)},
		{CKA_TOKEN, &_true, sizeof(_true)},
	};
	int n_pubkey_attr = 2;
	CK_ATTRIBUTE privateKeyTemplate[20] = {
		{CKA_CLASS, &privkey_class, sizeof(privkey_class)},
		{CKA_TOKEN, &_true, sizeof(_true)},
		{CKA_PRIVATE, &_true, sizeof(_true)},
		{CKA_SENSITIVE, &_true, sizeof(_true)},
	};
	int n_privkey_attr = 4;
	unsigned char *ecparams = NULL;
	size_t ecparams_size;
	CK_RV rv;

	if (type != NULL) {
		if (strncmp(type, "RSA:", strlen("RSA:")) == 0 || strncmp(type, "rsa:", strlen("rsa:")) == 0) {
			CK_MECHANISM_TYPE mtypes[] = {CKM_RSA_PKCS_KEY_PAIR_GEN, CKM_RSA_X9_31_KEY_PAIR_GEN};
			size_t mtypes_num = sizeof(mtypes)/sizeof(mtypes[0]);
			CK_ULONG    key_length;
			const char *size = type + strlen("RSA:");

			if (!opt_mechanism_used)
				if (!find_mechanism(slot, CKF_GENERATE_KEY_PAIR, mtypes, mtypes_num, &opt_mechanism))
					util_fatal("Generate RSA mechanism not supported\n");

			if (size == NULL)
				util_fatal("Unknown key type %s", type);
			key_length = (unsigned long)atol(size);
			if (key_length != 0)
				modulusBits = key_length;

			FILL_ATTR(publicKeyTemplate[n_pubkey_attr], CKA_MODULUS_BITS, &modulusBits, sizeof(modulusBits));
			n_pubkey_attr++;
			FILL_ATTR(publicKeyTemplate[n_pubkey_attr], CKA_PUBLIC_EXPONENT, publicExponent, sizeof(publicExponent));
			n_pubkey_attr++;

			if (opt_key_usage_default || opt_key_usage_sign) {
				FILL_ATTR(publicKeyTemplate[n_pubkey_attr], CKA_VERIFY, &_true, sizeof(_true));
				n_pubkey_attr++;
				FILL_ATTR(privateKeyTemplate[n_privkey_attr], CKA_SIGN, &_true, sizeof(_true));
				n_privkey_attr++;
			}

			if (opt_key_usage_default || opt_key_usage_decrypt) {
				FILL_ATTR(publicKeyTemplate[n_pubkey_attr], CKA_ENCRYPT, &_true, sizeof(_true));
				n_pubkey_attr++;
				FILL_ATTR(privateKeyTemplate[n_privkey_attr], CKA_DECRYPT, &_true, sizeof(_true));
				n_privkey_attr++;
			}

			FILL_ATTR(publicKeyTemplate[n_pubkey_attr], CKA_WRAP, &_true, sizeof(_true));
			n_pubkey_attr++;
			FILL_ATTR(privateKeyTemplate[n_privkey_attr], CKA_UNWRAP, &_true, sizeof(_true));
			n_privkey_attr++;
		}
		else if (!strncmp(type, "EC:", 3))   {
			CK_MECHANISM_TYPE mtypes[] = {CKM_EC_KEY_PAIR_GEN};
			size_t mtypes_num = sizeof(mtypes)/sizeof(mtypes[0]);
			int ii;

			if (!opt_mechanism_used)
				if (!find_mechanism(slot, CKF_GENERATE_KEY_PAIR, mtypes, mtypes_num, &opt_mechanism))
					util_fatal("Generate EC key mechanism not supported\n");

			for (ii=0; ec_curve_infos[ii].name; ii++)   {
				if (!strcmp(ec_curve_infos[ii].name, type + 3))
					break;
				if (!strcmp(ec_curve_infos[ii].oid, type + 3))
					break;
			}
			if (!ec_curve_infos[ii].name)
				util_fatal("Unknown EC key params '%s'", type + 3);

			ecparams_size = strlen(ec_curve_infos[ii].oid_encoded) / 2;
			ecparams = malloc(ecparams_size);
			if (!ecparams)
				util_fatal("Allocation error", 0);
			if (!hex_to_bin(ec_curve_infos[ii].oid_encoded, ecparams, &ecparams_size)) {
				printf("Cannot convert \"%s\"\n", ec_curve_infos[ii].oid_encoded);
				util_print_usage_and_die(app_name, options, option_help, NULL);
			}

			if (opt_key_usage_default || opt_key_usage_sign) {
				FILL_ATTR(publicKeyTemplate[n_pubkey_attr], CKA_VERIFY, &_true, sizeof(_true));
				n_pubkey_attr++;
				FILL_ATTR(privateKeyTemplate[n_privkey_attr], CKA_SIGN, &_true, sizeof(_true));
				n_privkey_attr++;
			}

			if (opt_key_usage_default || opt_key_usage_derive) {
				FILL_ATTR(publicKeyTemplate[n_pubkey_attr], CKA_DERIVE, &_true, sizeof(_true));
				n_pubkey_attr++;
				FILL_ATTR(privateKeyTemplate[n_privkey_attr], CKA_DERIVE, &_true, sizeof(_true));
				n_privkey_attr++;
			}

			FILL_ATTR(publicKeyTemplate[n_pubkey_attr], CKA_EC_PARAMS, ecparams, ecparams_size);
			n_pubkey_attr++;
		}
		else {
			util_fatal("Unknown key type %s", type);
		}

                mechanism.mechanism = opt_mechanism;
	}

	if (opt_object_label != NULL) {
		FILL_ATTR(publicKeyTemplate[n_pubkey_attr], CKA_LABEL,
			opt_object_label, strlen(opt_object_label));
		FILL_ATTR(privateKeyTemplate[n_privkey_attr], CKA_LABEL,
			opt_object_label, strlen(opt_object_label));
		n_pubkey_attr++;
		n_privkey_attr++;

	}
	if (opt_object_id_len != 0) {
		FILL_ATTR(publicKeyTemplate[n_pubkey_attr], CKA_ID,
			opt_object_id, opt_object_id_len);
		FILL_ATTR(privateKeyTemplate[n_privkey_attr], CKA_ID,
			opt_object_id, opt_object_id_len);
		n_pubkey_attr++;
		n_privkey_attr++;
	}

	rv = p11->C_GenerateKeyPair(session, &mechanism,
		publicKeyTemplate, n_pubkey_attr,
		privateKeyTemplate, n_privkey_attr,
		hPublicKey, hPrivateKey);
	if (rv != CKR_OK)
		p11_fatal("C_GenerateKeyPair", rv);

	if (ecparams)
		free(ecparams);

	printf("Key pair generated:\n");
	show_object(session, *hPrivateKey);
	show_object(session, *hPublicKey);

	return 1;
}

#ifdef ENABLE_OPENSSL
static void	parse_certificate(struct x509cert_info *cert,
		unsigned char *data, int len)
{
	X509 *x;
	unsigned char *p;
	const unsigned char *pp;
	int n;

	pp = data;
	x = d2i_X509(NULL, &pp, len);
	if (!x) {
		util_fatal("OpenSSL error during X509 certificate parsing");
	}
	/* check length first */
	n = i2d_X509_NAME(x->cert_info->subject, NULL);
	if (n < 0)
		util_fatal("OpenSSL error while encoding subject name");
	if (n > (int)sizeof (cert->subject))
		util_fatal("subject name too long");
	/* green light, actually do it */
	p = cert->subject;
	n = i2d_X509_NAME(x->cert_info->subject, &p);
	cert->subject_len = n;

	/* check length first */
	n = i2d_X509_NAME(x->cert_info->issuer, NULL);
	if (n < 0)
		util_fatal("OpenSSL error while encoding issuer name");
	if (n > (int)sizeof (cert->issuer))
		util_fatal("issuer name too long");
	/* green light, actually do it */
	p = cert->issuer;
	n = i2d_X509_NAME(x->cert_info->issuer, &p);
	cert->issuer_len = n;

	/* check length first */
	n = i2d_ASN1_INTEGER(x->cert_info->serialNumber, NULL);
	if (n < 0)
		util_fatal("OpenSSL error while encoding serial number");
	if (n > (int)sizeof (cert->serialnum))
		util_fatal("serial number too long");
	/* green light, actually do it */
	p = cert->serialnum;
	n = i2d_ASN1_INTEGER(x->cert_info->serialNumber, &p);
	cert->serialnum_len = n;
}

static int
do_read_key(unsigned char *data, size_t data_len, int private, EVP_PKEY **key)
{
	BIO *mem;
	BUF_MEM buf_mem;

	if (!key)
		return -1;
	buf_mem.data = malloc(data_len);
	if (!buf_mem.data)
		return -1;

	memcpy(buf_mem.data, data, data_len);
	buf_mem.max = buf_mem.length = data_len;

	mem = BIO_new(BIO_s_mem());
	BIO_set_mem_buf(mem, &buf_mem, BIO_NOCLOSE);

	if (private) {
		if (!strstr((char *)data, "-----BEGIN "))
			*key = d2i_PrivateKey_bio(mem, NULL);
		else
			*key = PEM_read_bio_PrivateKey(mem, NULL, NULL, NULL);
	}
	else {
		if (!strstr((char *)data, "-----BEGIN "))
			*key = d2i_PUBKEY_bio(mem, NULL);
		else
			*key = PEM_read_bio_PUBKEY(mem, NULL, NULL, NULL);
	}

	BIO_free(mem);
	if (*key == NULL)
		return -1;

	return 0;
}

#define RSA_GET_BN(LOCALNAME, BNVALUE) \
	do { \
		rsa->LOCALNAME = malloc(BN_num_bytes(BNVALUE)); \
		if (!rsa->LOCALNAME) \
			util_fatal("malloc() failure\n"); \
		rsa->LOCALNAME##_len = BN_bn2bin(BNVALUE, rsa->LOCALNAME); \
	} while (0)

static int
parse_rsa_pkey(EVP_PKEY *pkey, int private, struct rsakey_info *rsa)
{
	RSA *r;

	r = EVP_PKEY_get1_RSA(pkey);
	if (!r) {
		if (private)
			util_fatal("OpenSSL error during RSA private key parsing");
		else
			util_fatal("OpenSSL error during RSA public key parsing");
	}

	RSA_GET_BN(modulus, r->n);
	RSA_GET_BN(public_exponent, r->e);
	if (private) {
		RSA_GET_BN(private_exponent, r->d);
		RSA_GET_BN(prime_1, r->p);
		RSA_GET_BN(prime_2, r->q);
		RSA_GET_BN(exponent_1, r->dmp1);
		RSA_GET_BN(exponent_2, r->dmq1);
		RSA_GET_BN(coefficient, r->iqmp);
	}

	RSA_free(r);

	return 0;
}

#if OPENSSL_VERSION_NUMBER >= 0x10000000L && !defined(OPENSSL_NO_EC)
static int
parse_gost_pkey(EVP_PKEY *pkey, int private, struct gostkey_info *gost)
{
	EC_KEY *src = EVP_PKEY_get0(pkey);
	unsigned char *pder;
	const BIGNUM *bignum;
	BIGNUM *X, *Y;
	const EC_POINT *point;
	int nid, rv;

	if (!src)
		return -1;

	nid = EC_GROUP_get_curve_name(EC_KEY_get0_group(EVP_PKEY_get0(pkey)));
	rv = i2d_ASN1_OBJECT(OBJ_nid2obj(nid), NULL);
	if (rv < 0)
		return -1;

	gost->param_oid.value = malloc(rv);
	if (!gost->param_oid.value)
		return -1;

	pder =  gost->param_oid.value;
	rv = i2d_ASN1_OBJECT(OBJ_nid2obj(nid), &pder);
	gost->param_oid.len = rv;

	if (private) {
		bignum = EC_KEY_get0_private_key(EVP_PKEY_get0(pkey));

		gost->private.len = BN_num_bytes(bignum);
		gost->private.value = malloc(gost->private.len);
		if (!gost->private.value)
			return -1;
		BN_bn2bin(bignum, gost->private.value);
	}
	else {
		X = BN_new();
		Y = BN_new();
		point = EC_KEY_get0_public_key(src);
		rv = -1;
		if (X && Y && point && EC_KEY_get0_group(src))
			rv = EC_POINT_get_affine_coordinates_GFp(EC_KEY_get0_group(src),
					point, X, Y, NULL);
		if (rv == 1) {
			gost->public.len = BN_num_bytes(X) + BN_num_bytes(Y);
			gost->public.value = malloc(gost->public.len);
			if (!gost->public.value)
				rv = -1;
			else
			{
				BN_bn2bin(Y, gost->public.value);
				BN_bn2bin(X, gost->public.value + BN_num_bytes(Y));
			}
		}
		BN_free(X);
		BN_free(Y);
		if (rv != 1)
			return -1;
	}

	return 0;
}
#endif
#endif

#define MAX_OBJECT_SIZE	5000

/* Currently for certificates (-type cert), private keys (-type privkey),
   public keys (-type pubkey) and data objects (-type data). */
static int write_object(CK_SESSION_HANDLE session)
{
	CK_BBOOL _true = TRUE;
	CK_BBOOL _false = FALSE;
	unsigned char contents[MAX_OBJECT_SIZE + 1];
	int contents_len = 0;
	unsigned char certdata[MAX_OBJECT_SIZE];
	int certdata_len = 0;
	FILE *f;
	CK_OBJECT_HANDLE cert_obj, privkey_obj, pubkey_obj, data_obj;
	CK_ATTRIBUTE cert_templ[20], privkey_templ[20], pubkey_templ[20], data_templ[20];
	int n_cert_attr = 0, n_privkey_attr = 0, n_pubkey_attr = 0, n_data_attr = 0;
	struct sc_object_id oid;
	CK_RV rv;
	int need_to_parse_certdata = 0;
	unsigned char *oid_buf = NULL;
	CK_OBJECT_CLASS clazz;
	CK_CERTIFICATE_TYPE cert_type;
	CK_KEY_TYPE type = CKK_RSA;
#ifdef ENABLE_OPENSSL
	struct x509cert_info cert;
	struct rsakey_info rsa;
	struct gostkey_info gost;
	EVP_PKEY *evp_key = NULL;

	memset(&cert, 0, sizeof(cert));
	memset(&rsa,  0, sizeof(rsa));
	memset(&gost,  0, sizeof(gost));
#endif

	memset(contents, 0, sizeof(contents));
	memset(certdata, 0, sizeof(certdata));

	f = fopen(opt_file_to_write, "rb");
	if (f == NULL)
		util_fatal("Couldn't open file \"%s\"\n", opt_file_to_write);
	contents_len = fread(contents, 1, sizeof(contents) - 1, f);
	if (contents_len < 0)
		util_fatal("Couldn't read from file \"%s\"\n", opt_file_to_write);
	fclose(f);
	contents[contents_len] = '\0';

	if (opt_attr_from_file) {
		if (!(f = fopen(opt_attr_from_file, "rb")))
			util_fatal("Couldn't open file \"%s\"\n", opt_attr_from_file);
		certdata_len = fread(certdata, 1, sizeof(certdata), f);
		if (certdata_len < 0)
			util_fatal("Couldn't read from file \"%s\"\n", opt_attr_from_file);
		fclose(f);
		need_to_parse_certdata = 1;
	}
	if (opt_object_class == CKO_CERTIFICATE && !opt_attr_from_file) {
		memcpy(certdata, contents, MAX_OBJECT_SIZE);
		certdata_len = contents_len;
		need_to_parse_certdata = 1;
	}

	if (need_to_parse_certdata) {
#ifdef ENABLE_OPENSSL
		parse_certificate(&cert, certdata, certdata_len);
#else
		util_fatal("No OpenSSL support, cannot parse certificate\n");
#endif
	}
	if (opt_object_class == CKO_PRIVATE_KEY || opt_object_class == CKO_PUBLIC_KEY) {
#ifdef ENABLE_OPENSSL
		int is_private = opt_object_class == CKO_PRIVATE_KEY;
		int rv;

		rv = do_read_key(contents, contents_len, is_private, &evp_key);
		if (rv) {
			if (is_private)
				util_fatal("Cannot read private key\n");
			else
				util_fatal("Cannot read public key\n");
		}

		if (evp_key->type == EVP_PKEY_RSA) {
			rv = parse_rsa_pkey(evp_key, is_private, &rsa);
		}
#if OPENSSL_VERSION_NUMBER >= 0x10000000L && !defined(OPENSSL_NO_EC)
		else if (evp_key->type == NID_id_GostR3410_2001 || evp_key->type == EVP_PKEY_EC)   {
			/* parsing ECDSA is identical to GOST */
			rv = parse_gost_pkey(evp_key, is_private, &gost);
		}
#endif
		else
			util_fatal("Unsupported key type: 0x%X\n", evp_key->type);

		if (rv)
			util_fatal("Cannot parse key\n");
#else
		util_fatal("No OpenSSL support, cannot parse key\n");
#endif
	}

	if (opt_object_class == CKO_CERTIFICATE) {
		clazz = CKO_CERTIFICATE;
		cert_type = CKC_X_509;

		FILL_ATTR(cert_templ[0], CKA_TOKEN, &_true, sizeof(_true));
		FILL_ATTR(cert_templ[1], CKA_VALUE, contents, contents_len);
		FILL_ATTR(cert_templ[2], CKA_CLASS, &clazz, sizeof(clazz));
		FILL_ATTR(cert_templ[3], CKA_CERTIFICATE_TYPE, &cert_type, sizeof(cert_type));
		FILL_ATTR(cert_templ[4], CKA_PRIVATE, &_false, sizeof(_false));
		n_cert_attr = 5;

		if (opt_object_label != NULL) {
			FILL_ATTR(cert_templ[n_cert_attr], CKA_LABEL, opt_object_label, strlen(opt_object_label));
			n_cert_attr++;
		}
		if (opt_object_id_len != 0) {
			FILL_ATTR(cert_templ[n_cert_attr], CKA_ID, opt_object_id, opt_object_id_len);
			n_cert_attr++;
		}
#ifdef ENABLE_OPENSSL
		/* according to PKCS #11 CKA_SUBJECT MUST be specified */
		FILL_ATTR(cert_templ[n_cert_attr], CKA_SUBJECT, cert.subject, cert.subject_len);
		n_cert_attr++;
		FILL_ATTR(cert_templ[n_cert_attr], CKA_ISSUER, cert.issuer, cert.issuer_len);
		n_cert_attr++;
		FILL_ATTR(cert_templ[n_cert_attr], CKA_SERIAL_NUMBER, cert.serialnum, cert.serialnum_len);
		n_cert_attr++;
#endif
	}
	else
	if (opt_object_class == CKO_PRIVATE_KEY) {
		clazz = CKO_PRIVATE_KEY;

		n_privkey_attr = 0;
		FILL_ATTR(privkey_templ[n_privkey_attr], CKA_CLASS, &clazz, sizeof(clazz));
		n_privkey_attr++;
		FILL_ATTR(privkey_templ[n_privkey_attr], CKA_TOKEN, &_true, sizeof(_true));
		n_privkey_attr++;
		FILL_ATTR(privkey_templ[n_privkey_attr], CKA_PRIVATE, &_true, sizeof(_true));
		n_privkey_attr++;
		FILL_ATTR(privkey_templ[n_privkey_attr], CKA_SENSITIVE, &_true, sizeof(_true));
		n_privkey_attr++;

		if (opt_object_label != NULL) {
			FILL_ATTR(privkey_templ[n_privkey_attr], CKA_LABEL, opt_object_label, strlen(opt_object_label));
			n_privkey_attr++;
		}
		if (opt_object_id_len != 0) {
			FILL_ATTR(privkey_templ[n_privkey_attr], CKA_ID, opt_object_id, opt_object_id_len);
			n_privkey_attr++;
		}
		if (opt_key_usage_sign != 0) {
			FILL_ATTR(privkey_templ[n_privkey_attr], CKA_SIGN, &_true, sizeof(_true));
			n_privkey_attr++;
		}
		if (opt_key_usage_decrypt != 0) {
			FILL_ATTR(privkey_templ[n_privkey_attr], CKA_DECRYPT, &_true, sizeof(_true));
			n_privkey_attr++;
		}
		if (opt_key_usage_derive != 0) {
			FILL_ATTR(privkey_templ[n_privkey_attr], CKA_DERIVE, &_true, sizeof(_true));
			n_privkey_attr++;
		}

#ifdef ENABLE_OPENSSL
		if (cert.subject_len != 0) {
			FILL_ATTR(privkey_templ[n_privkey_attr], CKA_SUBJECT, cert.subject, cert.subject_len);
			n_privkey_attr++;
		}
		if (evp_key->type == EVP_PKEY_RSA)   {
			FILL_ATTR(privkey_templ[n_privkey_attr], CKA_KEY_TYPE, &type, sizeof(type));
			n_privkey_attr++;
			FILL_ATTR(privkey_templ[n_privkey_attr], CKA_MODULUS, rsa.modulus, rsa.modulus_len);
			n_privkey_attr++;
			FILL_ATTR(privkey_templ[n_privkey_attr], CKA_PUBLIC_EXPONENT, rsa.public_exponent, rsa.public_exponent_len);
			n_privkey_attr++;
			FILL_ATTR(privkey_templ[n_privkey_attr], CKA_PRIVATE_EXPONENT, rsa.private_exponent, rsa.private_exponent_len);
			n_privkey_attr++;
			FILL_ATTR(privkey_templ[n_privkey_attr], CKA_PRIME_1, rsa.prime_1, rsa.prime_1_len);
			n_privkey_attr++;
			FILL_ATTR(privkey_templ[n_privkey_attr], CKA_PRIME_2, rsa.prime_2, rsa.prime_2_len);
			n_privkey_attr++;
			FILL_ATTR(privkey_templ[n_privkey_attr], CKA_EXPONENT_1, rsa.exponent_1, rsa.exponent_1_len);
			n_privkey_attr++;
			FILL_ATTR(privkey_templ[n_privkey_attr], CKA_EXPONENT_2, rsa.exponent_2, rsa.exponent_2_len);
			n_privkey_attr++;
			FILL_ATTR(privkey_templ[n_privkey_attr], CKA_COEFFICIENT, rsa.coefficient, rsa.coefficient_len);
			n_privkey_attr++;
		}
#if OPENSSL_VERSION_NUMBER >= 0x10000000L && !defined(OPENSSL_NO_EC)
		else if (evp_key->type == EVP_PKEY_EC)   {
			type = CKK_EC;

			FILL_ATTR(privkey_templ[n_privkey_attr], CKA_KEY_TYPE, &type, sizeof(type));
			n_privkey_attr++;
			FILL_ATTR(privkey_templ[n_privkey_attr], CKA_EC_PARAMS, gost.param_oid.value, gost.param_oid.len);
			n_privkey_attr++;
			FILL_ATTR(privkey_templ[n_privkey_attr], CKA_VALUE, gost.private.value, gost.private.len);
			n_privkey_attr++;
		}
		else if (evp_key->type == NID_id_GostR3410_2001)   {
			type = CKK_GOSTR3410;

			FILL_ATTR(privkey_templ[n_privkey_attr], CKA_KEY_TYPE, &type, sizeof(type));
			n_privkey_attr++;
			FILL_ATTR(privkey_templ[n_privkey_attr], CKA_GOSTR3410_PARAMS, gost.param_oid.value, gost.param_oid.len);
			n_privkey_attr++;
			FILL_ATTR(privkey_templ[n_privkey_attr], CKA_VALUE, gost.private.value, gost.private.len);
			/* CKA_VALUE of the GOST key has to be in the little endian order */
			rv = sc_mem_reverse(privkey_templ[n_privkey_attr].pValue, privkey_templ[n_privkey_attr].ulValueLen);
			if (rv)
				return rv;
			n_privkey_attr++;
		}
#endif
#endif
	}
	else
	if (opt_object_class == CKO_PUBLIC_KEY) {
		clazz = CKO_PUBLIC_KEY;
		type = CKK_RSA;

		n_pubkey_attr = 0;
		FILL_ATTR(pubkey_templ[n_pubkey_attr], CKA_CLASS, &clazz, sizeof(clazz));
		n_pubkey_attr++;
		FILL_ATTR(pubkey_templ[n_pubkey_attr], CKA_TOKEN, &_true, sizeof(_true));
		n_pubkey_attr++;

		if (opt_is_private != 0) {
			FILL_ATTR(pubkey_templ[n_pubkey_attr], CKA_PRIVATE, &_true, sizeof(_true));
			n_pubkey_attr++;
		}
		else {
			FILL_ATTR(pubkey_templ[n_pubkey_attr], CKA_PRIVATE, &_false, sizeof(_false));
			n_pubkey_attr++;
		}

		if (opt_object_label != NULL) {
			FILL_ATTR(pubkey_templ[n_pubkey_attr], CKA_LABEL,
				opt_object_label, strlen(opt_object_label));
			n_pubkey_attr++;
		}
		if (opt_object_id_len != 0) {
			FILL_ATTR(pubkey_templ[n_pubkey_attr], CKA_ID,
				opt_object_id, opt_object_id_len);
			n_pubkey_attr++;
		}
		if (opt_key_usage_sign != 0) {
			FILL_ATTR(pubkey_templ[n_pubkey_attr], CKA_VERIFY, &_true, sizeof(_true));
			n_pubkey_attr++;
		}
		if (opt_key_usage_decrypt != 0) {
			FILL_ATTR(pubkey_templ[n_pubkey_attr], CKA_ENCRYPT, &_true, sizeof(_true));
			n_pubkey_attr++;
		}
		if (opt_key_usage_derive != 0) {
			FILL_ATTR(pubkey_templ[n_pubkey_attr], CKA_DERIVE, &_true, sizeof(_true));
			n_pubkey_attr++;
		}

#ifdef ENABLE_OPENSSL
		if (cert.subject_len != 0) {
			FILL_ATTR(pubkey_templ[n_pubkey_attr], CKA_SUBJECT, cert.subject, cert.subject_len);
			n_pubkey_attr++;
		}
		if (evp_key->type == EVP_PKEY_RSA) {
			FILL_ATTR(pubkey_templ[n_pubkey_attr], CKA_KEY_TYPE, &type, sizeof(type));
			n_pubkey_attr++;
			FILL_ATTR(pubkey_templ[n_pubkey_attr], CKA_MODULUS,
				rsa.modulus, rsa.modulus_len);
			n_pubkey_attr++;
			FILL_ATTR(pubkey_templ[n_pubkey_attr], CKA_PUBLIC_EXPONENT,
				rsa.public_exponent, rsa.public_exponent_len);
			n_pubkey_attr++;
		}
#if OPENSSL_VERSION_NUMBER >= 0x10000000L && !defined(OPENSSL_NO_EC)
		else if (evp_key->type == EVP_PKEY_EC)   {
			type = CKK_EC;

			FILL_ATTR(pubkey_templ[n_pubkey_attr], CKA_KEY_TYPE, &type, sizeof(type));
			n_pubkey_attr++;
			FILL_ATTR(pubkey_templ[n_pubkey_attr], CKA_EC_PARAMS, gost.param_oid.value, gost.param_oid.len);
			n_pubkey_attr++;
			FILL_ATTR(pubkey_templ[n_pubkey_attr], CKA_VALUE, gost.public.value, gost.public.len);
			n_pubkey_attr++;
		}
		else if (evp_key->type == NID_id_GostR3410_2001) {
			type = CKK_GOSTR3410;

			FILL_ATTR(pubkey_templ[n_pubkey_attr], CKA_KEY_TYPE, &type, sizeof(type));
			n_pubkey_attr++;
			FILL_ATTR(pubkey_templ[n_pubkey_attr], CKA_GOSTR3410_PARAMS, gost.param_oid.value, gost.param_oid.len);
			n_pubkey_attr++;
			FILL_ATTR(pubkey_templ[n_pubkey_attr], CKA_VALUE, gost.public.value, gost.public.len);
			/* CKA_VALUE of the GOST key has to be in the little endian order */
			rv = sc_mem_reverse(pubkey_templ[n_pubkey_attr].pValue, pubkey_templ[n_pubkey_attr].ulValueLen);
			if (rv)
				return rv;
			n_pubkey_attr++;
		}
#endif
#endif
	}
	else
	if (opt_object_class == CKO_DATA) {
		clazz = CKO_DATA;
		FILL_ATTR(data_templ[0], CKA_CLASS, &clazz, sizeof(clazz));
		FILL_ATTR(data_templ[1], CKA_TOKEN, &_true, sizeof(_true));
		FILL_ATTR(data_templ[2], CKA_VALUE, &contents, contents_len);

		n_data_attr = 3;

		if (opt_is_private != 0) {
			FILL_ATTR(data_templ[n_data_attr], CKA_PRIVATE, &_true, sizeof(_true));
			n_data_attr++;
		}
		else {
			FILL_ATTR(data_templ[n_data_attr], CKA_PRIVATE, &_false, sizeof(_false));
			n_data_attr++;
		}

		if (opt_application_label != NULL) {
			FILL_ATTR(data_templ[n_data_attr], CKA_APPLICATION,
				opt_application_label, strlen(opt_application_label));
			n_data_attr++;
		}

		if (opt_application_id != NULL) {
			size_t len;

			if (sc_format_oid(&oid, opt_application_id))
				util_fatal("Invalid OID \"%s\"\n", opt_application_id);

			if (sc_asn1_encode_object_id(&oid_buf, &len, &oid))
				util_fatal("Cannot encode OID \"%s\"\n", opt_application_id);

			FILL_ATTR(data_templ[n_data_attr], CKA_OBJECT_ID, oid_buf, len);
			n_data_attr++;
		}

		if (opt_object_label != NULL) {
			FILL_ATTR(data_templ[n_data_attr], CKA_LABEL, opt_object_label, strlen(opt_object_label));
			n_data_attr++;
		}

	}
	else
		util_fatal("Writing of a \"%s\" type not (yet) supported\n", opt_object_class_str);

	if (n_data_attr) {
		rv = p11->C_CreateObject(session, data_templ, n_data_attr, &data_obj);
		if (rv != CKR_OK)
			p11_fatal("C_CreateObject", rv);

		printf("Created Data Object:\n");
		show_dobj(session, data_obj);
	}
	if (n_cert_attr) {
		rv = p11->C_CreateObject(session, cert_templ, n_cert_attr, &cert_obj);
		if (rv != CKR_OK)
			p11_fatal("C_CreateObject", rv);

		printf("Created certificate:\n");
		show_object(session, cert_obj);
	}

	if (n_pubkey_attr) {
		rv = p11->C_CreateObject(session, pubkey_templ, n_pubkey_attr, &pubkey_obj);
		if (rv != CKR_OK)
			p11_fatal("C_CreateObject", rv);

		printf("Created public key:\n");
		show_object(session, pubkey_obj);
	}

	if (n_privkey_attr) {
		rv = p11->C_CreateObject(session, privkey_templ, n_privkey_attr, &privkey_obj);
		if (rv != CKR_OK)
			p11_fatal("C_CreateObject", rv);

		printf("Created private key:\n");
		show_object(session, privkey_obj);
	}

	if (oid_buf)
		free(oid_buf);
	return 1;
}

static void set_id_attr(CK_SESSION_HANDLE session)
{
	CK_OBJECT_HANDLE obj;
	CK_ATTRIBUTE templ[] = {{CKA_ID, new_object_id, new_object_id_len}};
	CK_RV rv;

	if (!find_object(session, opt_object_class, &obj, opt_object_id, opt_object_id_len, 0)) {
		printf("set_id(): coudn't find the object\n");
		return;
	}

	rv = p11->C_SetAttributeValue(session, obj, templ, 1);
	if (rv != CKR_OK)
		p11_fatal("C_SetAttributeValue", rv);

	printf("Result:");
	show_object(session, obj);
}

static int find_slot_by_description(const char *label, CK_SLOT_ID_PTR result)
{
	CK_SLOT_INFO	info;
	CK_ULONG	n, len;
	CK_RV		rv;

	if (!p11_num_slots)
		return 0;

	len = strlen(label);
	for (n = 0; n < p11_num_slots; n++) {
		const char	*slot_label;

		rv = p11->C_GetSlotInfo(p11_slots[n], &info);
		if (rv != CKR_OK)
			continue;
		slot_label = p11_utf8_to_local(info.slotDescription, sizeof(info.slotDescription));
		if (!strncmp(label, slot_label, len)) {
			*result = p11_slots[n];
			return 1;
		}
	}
	return 0;
}

static int find_slot_by_token_label(const char *label, CK_SLOT_ID_PTR result)
{
	CK_TOKEN_INFO	info;
	CK_ULONG	n, len;
	CK_RV		rv;

	if (!p11_num_slots)
		return 0;

	len = strlen(label);
	for (n = 0; n < p11_num_slots; n++) {
		const char	*token_label;

		rv = p11->C_GetTokenInfo(p11_slots[n], &info);
		if (rv != CKR_OK)
			continue;
		token_label = p11_utf8_to_local(info.label, sizeof(info.label));
		if (!strncmp(label, token_label, len)) {
			*result = p11_slots[n];
			return 1;
		}
	}
	return 0;
}


static int find_object(CK_SESSION_HANDLE sess, CK_OBJECT_CLASS cls,
		CK_OBJECT_HANDLE_PTR ret,
		const unsigned char *id, size_t id_len, int obj_index)
{
	CK_ATTRIBUTE attrs[2];
	unsigned int nattrs = 0;
	CK_ULONG count;
	CK_RV rv;
	int i;

	attrs[0].type = CKA_CLASS;
	attrs[0].pValue = &cls;
	attrs[0].ulValueLen = sizeof(cls);
	nattrs++;
	if (id) {
		attrs[nattrs].type = CKA_ID;
		attrs[nattrs].pValue = (void *) id;
		attrs[nattrs].ulValueLen = id_len;
		nattrs++;
	}

	rv = p11->C_FindObjectsInit(sess, attrs, nattrs);
	if (rv != CKR_OK)
		p11_fatal("C_FindObjectsInit", rv);

	for (i = 0; i < obj_index; i++) {
		rv = p11->C_FindObjects(sess, ret, 1, &count);
		if (rv != CKR_OK)
			p11_fatal("C_FindObjects", rv);
		if (count == 0)
			goto done;
	}
	rv = p11->C_FindObjects(sess, ret, 1, &count);
	if (rv != CKR_OK)
		p11_fatal("C_FindObjects", rv);

done:	if (count == 0)
		*ret = CK_INVALID_HANDLE;
	p11->C_FindObjectsFinal(sess);

	return count;
}

static CK_RV find_object_with_attributes(CK_SESSION_HANDLE session,
			CK_OBJECT_HANDLE *out,
			CK_ATTRIBUTE *attrs, CK_ULONG attrsLen,
			CK_ULONG obj_index)
{
	CK_ULONG count, ii;
	CK_OBJECT_HANDLE ret;
	CK_RV rv;

	if (!out || !attrs || !attrsLen)
		return CKR_ARGUMENTS_BAD;
	else
		*out = CK_INVALID_HANDLE;

	rv = p11->C_FindObjectsInit(session, attrs, attrsLen);
	if (rv != CKR_OK)
		return rv;

	for (ii = 0; ii < obj_index; ii++) {
		rv = p11->C_FindObjects(session, &ret, 1, &count);
		if (rv != CKR_OK)
			return rv;
		else if (!count)
			goto done;
	}

	rv = p11->C_FindObjects(session, &ret, 1, &count);
	if (rv != CKR_OK)
		return rv;
	else if (count)
		*out = ret;

done:
	p11->C_FindObjectsFinal(session);
	return CKR_OK;
}


static int
find_mechanism(CK_SLOT_ID slot, CK_FLAGS flags,
		CK_MECHANISM_TYPE_PTR list, size_t list_len,
		CK_MECHANISM_TYPE_PTR result)
{
	CK_MECHANISM_TYPE *mechs = NULL;
	CK_ULONG	count = 0;

	count = get_mechanisms(slot, &mechs, flags);
	if (count)   {
		if (list && list_len)   {
			unsigned ii, jj;

			for (jj=0; jj<count; jj++)   {
				for (ii=0; ii<list_len; ii++)
					if (*(mechs + jj) == *(list + ii))
						break;
				if (ii<list_len)
					break;
			}

			if (jj < count && ii < list_len)
				*result = mechs[jj];
			else
				count = 0;
		}
		else   {
			*result = mechs[0];
		}
	}
	free(mechs);

	return count;
}


#define ATTR_METHOD(ATTR, TYPE) \
static TYPE \
get##ATTR(CK_SESSION_HANDLE sess, CK_OBJECT_HANDLE obj) \
{ \
	TYPE		type = 0; \
	CK_ATTRIBUTE	attr = { CKA_##ATTR, &type, sizeof(type) }; \
	CK_RV		rv; \
 \
	rv = p11->C_GetAttributeValue(sess, obj, &attr, 1); \
	if (rv != CKR_OK) \
		p11_warn("C_GetAttributeValue(" #ATTR ")", rv); \
	return type; \
}

#define VARATTR_METHOD(ATTR, TYPE) \
static TYPE * \
get##ATTR(CK_SESSION_HANDLE sess, CK_OBJECT_HANDLE obj, CK_ULONG_PTR pulCount) \
{ \
	CK_ATTRIBUTE	attr = { CKA_##ATTR, NULL, 0 }; \
	CK_RV		rv; \
 \
	rv = p11->C_GetAttributeValue(sess, obj, &attr, 1); \
	if (rv == CKR_OK) { \
		if (!(attr.pValue = calloc(1, attr.ulValueLen + 1))) \
			util_fatal("out of memory in get" #ATTR ": %m"); \
		rv = p11->C_GetAttributeValue(sess, obj, &attr, 1); \
		if (pulCount) \
			*pulCount = attr.ulValueLen / sizeof(TYPE); \
	} else {\
		p11_warn("C_GetAttributeValue(" #ATTR ")", rv); \
	} \
	return (TYPE *) attr.pValue; \
}

/*
 * Define attribute accessors
 */
ATTR_METHOD(CLASS, CK_OBJECT_CLASS);
ATTR_METHOD(ALWAYS_AUTHENTICATE, CK_BBOOL);
ATTR_METHOD(PRIVATE, CK_BBOOL);
ATTR_METHOD(MODIFIABLE, CK_BBOOL);
ATTR_METHOD(ENCRYPT, CK_BBOOL);
ATTR_METHOD(DECRYPT, CK_BBOOL);
ATTR_METHOD(SIGN, CK_BBOOL);
ATTR_METHOD(VERIFY, CK_BBOOL);
ATTR_METHOD(WRAP, CK_BBOOL);
ATTR_METHOD(UNWRAP, CK_BBOOL);
ATTR_METHOD(DERIVE, CK_BBOOL);
ATTR_METHOD(OPENSC_NON_REPUDIATION, CK_BBOOL);
ATTR_METHOD(KEY_TYPE, CK_KEY_TYPE);
ATTR_METHOD(CERTIFICATE_TYPE, CK_CERTIFICATE_TYPE);
ATTR_METHOD(MODULUS_BITS, CK_ULONG);
VARATTR_METHOD(LABEL, char);
VARATTR_METHOD(APPLICATION, char);
VARATTR_METHOD(ID, unsigned char);
VARATTR_METHOD(OBJECT_ID, unsigned char);
VARATTR_METHOD(MODULUS, CK_BYTE);
#ifdef ENABLE_OPENSSL
VARATTR_METHOD(PUBLIC_EXPONENT, CK_BYTE);
#endif
VARATTR_METHOD(VALUE, unsigned char);
VARATTR_METHOD(GOSTR3410_PARAMS, unsigned char);
VARATTR_METHOD(EC_POINT, unsigned char);
VARATTR_METHOD(EC_PARAMS, unsigned char);

static void list_objects(CK_SESSION_HANDLE sess, CK_OBJECT_CLASS  object_class)
{
	CK_OBJECT_HANDLE object;
	CK_ULONG count;
	CK_RV rv;

	rv = p11->C_FindObjectsInit(sess, NULL, 0);
	if (rv != CKR_OK)
		p11_fatal("C_FindObjectsInit", rv);

	while (1) {
		rv = p11->C_FindObjects(sess, &object, 1, &count);
		if (rv != CKR_OK)
			p11_fatal("C_FindObjects", rv);
		if (count == 0)
			break;
		if ((int) object_class == -1 || object_class == getCLASS(sess, object))
			show_object(sess, object);
	}
	p11->C_FindObjectsFinal(sess);
}

static void show_object(CK_SESSION_HANDLE sess, CK_OBJECT_HANDLE obj)
{
	CK_OBJECT_CLASS	cls = getCLASS(sess, obj);

	switch (cls) {
	case CKO_PUBLIC_KEY:
	case CKO_PRIVATE_KEY:
	case CKO_SECRET_KEY:
		show_key(sess, obj);
		break;
	case CKO_CERTIFICATE:
		show_cert(sess, obj);
		break;
	case CKO_DATA:
		show_dobj(sess, obj);
		break;
	default:
		printf("Object %u, type %u\n",
				(unsigned int) obj,
				(unsigned int) cls);
	}
}


static void
derive_key(CK_SLOT_ID slot, CK_SESSION_HANDLE session, CK_OBJECT_HANDLE key)
{
	unsigned char *value = NULL;
	CK_ULONG value_len = 0;
	CK_MECHANISM mech;
	CK_OBJECT_CLASS newkey_class= CKO_SECRET_KEY;
	CK_KEY_TYPE newkey_type = CKK_GENERIC_SECRET;
	CK_BBOOL true = TRUE;
	CK_BBOOL false = FALSE;
	CK_OBJECT_HANDLE newkey = 0;
	CK_RV rv;
	CK_ECDH1_DERIVE_PARAMS ecdh_parms;
	int fd, r;
	unsigned char* buf = NULL;  /* buffer for handling input data */
	size_t buf_size = 0;
	CK_ATTRIBUTE newkey_template[] = {
		{CKA_TOKEN, &false, sizeof(false)}, /* session only object */
		{CKA_CLASS, &newkey_class, sizeof(newkey_class)},
		{CKA_KEY_TYPE, &newkey_type, sizeof(newkey_type)},
		{CKA_ENCRYPT, &true, sizeof(true)},
		{CKA_DECRYPT, &true, sizeof(true)}
	};

	if (!opt_mechanism_used)
		if (!find_mechanism(slot, CKF_DERIVE|CKF_HW, NULL, 0, &opt_mechanism))
			util_fatal("Derive mechanism not supported\n");

	printf("Using derive algorithm 0x%8.8lx %s\n", opt_mechanism, p11_mechanism_to_name(opt_mechanism));
	memset(&mech, 0, sizeof(mech));
	mech.mechanism = opt_mechanism;

	switch(opt_mechanism) {
#if defined(ENABLE_OPENSSL) && OPENSSL_VERSION_NUMBER >= 0x00908000L && !defined(OPENSSL_NO_EC) && !defined(OPENSSL_NO_ECDSA)
	case CKM_ECDH1_COFACTOR_DERIVE:
	case CKM_ECDH1_DERIVE:
<<<<<<< HEAD
		/*  Use OpenSSL to read the other public key, and get the raw version */
		{
		int len;
=======
		/*  Use OpenSSL to read the other public key, and get the raw verion */
		{				
		int len;		
>>>>>>> b8e5de63
		BIO     *bio_in = NULL;
		const EC_KEY  *eckey = NULL;
		const EC_GROUP *ecgroup = NULL;
		const EC_POINT * ecpoint = NULL;
		
		buf_size = 512; /* TODO: calculate buffer size from key length */	
		buf = malloc(buf_size);	
		
		if (!buf)
		    util_fatal("Failed to allocate memory for other party's public point.")

		buf_size = 512; /* TODO: calculate buffer size from key length */	
		buf = malloc(buf_size);

		if (!buf)
		    util_fatal("Failed to allocate memory for other party's public point.");

		bio_in = BIO_new(BIO_s_file());
		if (BIO_read_filename(bio_in, opt_input) <= 0)
			util_fatal("Cannot open %s: %m", opt_input);

		eckey = d2i_EC_PUBKEY_bio(bio_in, NULL);
		if (!eckey)
			util_fatal("Cannot read EC key from %s", opt_input);

		ecpoint = EC_KEY_get0_public_key(eckey);
		ecgroup = EC_KEY_get0_group(eckey);
		if (!ecpoint || !ecgroup)
			util_fatal("Failed to parse other EC key from %s", opt_input);

		len = EC_POINT_point2oct(ecgroup, ecpoint, POINT_CONVERSION_UNCOMPRESSED, buf, buf_size, NULL);

		memset(&ecdh_parms, 0, sizeof(ecdh_parms));
		ecdh_parms.kdf = CKD_NULL;
		ecdh_parms.ulSharedDataLen = 0;
		ecdh_parms.pSharedData = NULL;
		ecdh_parms.ulPublicDataLen = len;	/* TODO drop header */
		ecdh_parms.pPublicData = buf;		/* Cheat to test */
		mech.pParameter = &ecdh_parms;
		mech.ulParameterLen = sizeof(ecdh_parms);
		}
		break;
#endif /* ENABLE_OPENSSL  && !OPENSSL_NO_EC && !OPENSSL_NO_ECDSA */
	/* TODO add RSA  but do not have card to test */
	default:
		util_fatal("mechanism not supported for derive\n");
		break;
	}

	rv = p11->C_DeriveKey(session, &mech, key, newkey_template, 5, &newkey);
<<<<<<< HEAD

	free(buf);
	buf = NULL;

=======
	
	free(buf);
	buf = NULL;
	
>>>>>>> b8e5de63
	if (rv != CKR_OK)
	    p11_fatal("C_DeriveKey", rv);

	/*TODO get the key value and write to stdout or file */
	value = getVALUE(session, newkey, &value_len);
	if (value && value_len > 0) {
		if (opt_output == NULL)   {
			fd = 1;
		}
		else  {
			fd = open(opt_output, O_CREAT|O_TRUNC|O_WRONLY|O_BINARY, S_IRUSR|S_IWUSR);
			if (fd < 0)
				util_fatal("failed to open %s: %m", opt_output);
		}

		r = write(fd, value, value_len);
		if (r < 0)
			util_fatal("Failed to write to %s: %m", opt_output);
		if (fd != 1)
			close(fd);
	}
}


static void
show_key(CK_SESSION_HANDLE sess, CK_OBJECT_HANDLE obj)
{
	CK_KEY_TYPE	key_type = getKEY_TYPE(sess, obj);
	CK_ULONG	size = 0;
	unsigned char	*id, *oid, *value;
	const char      *sepa;
	char		*label;
	int		pub = 1;
	int             sec = 0;

	switch(getCLASS(sess, obj)) {
		case CKO_PRIVATE_KEY:
			printf("Private Key Object");
			pub = 0;
			break;
		case CKO_PUBLIC_KEY:
			printf("Public Key Object");
			pub = 1;
			break;
		case CKO_SECRET_KEY:
			printf("Secret Key Object");
			sec = 1;
			break;
		default:
			return;
	}

	switch (key_type) {
	case CKK_RSA:
		if (pub)
			printf("; RSA %lu bits\n",
				(unsigned long) getMODULUS_BITS(sess, obj));
		else
			printf("; RSA \n");
		break;
	case CKK_GOSTR3410:
		printf("; GOSTR3410 \n");
		oid = getGOSTR3410_PARAMS(sess, obj, &size);
		if (oid) {
			unsigned int	n;

			printf("  PARAMS OID: ");
			for (n = 0; n < size; n++)
				printf("%02x", oid[n]);
			printf("\n");
			free(oid);
		}

		if (pub)   {
			value = getVALUE(sess, obj, &size);
			if (value) {
				unsigned int	n;

				printf("  VALUE:      ");
				for (n = 0; n < size; n++)   {
					if (n && (n%32)==0)
						printf("\n              ");
					printf("%02x", value[n]);
				}
				printf("\n");
				free(value);
			}
		}
		break;
		break;
	case CKK_EC:
		printf("; EC");
		if (pub) {
			unsigned char *bytes = NULL;
			unsigned int n;
			int ksize;

			bytes = getEC_POINT(sess, obj, &size);
			/*
			 * (We only support uncompressed for now)
			 * Uncompresed EC_POINT is DER OCTET STRING of "04||x||y"
			 * So a "256" bit key has x and y of 32 bytes each
			 * something like: "04 41 04||x||y"
			 * Do simple size calculation based on DER encoding
			 */
			if ((size - 2) <= 127)
				ksize = (size - 3) * 4;
			else if ((size - 3) <= 255)
				ksize = (size - 4) * 4;
			else
				ksize = (size - 5) * 4;

			printf("  EC_POINT %d bits\n", ksize);
			if (bytes) {
				if ((CK_LONG)size > 0) { /* Will print the point here */
					printf("  EC_POINT:   ");
					for (n = 0; n < size; n++)
						printf("%02x", bytes[n]);
					printf("\n");
				}
				free(bytes);
			}
			bytes = NULL;
			bytes = getEC_PARAMS(sess, obj, &size);
			if (bytes){
				if ((CK_LONG)size > 0) {
					printf("  EC_PARAMS:  ");
					for (n = 0; n < size; n++)
						printf("%02x", bytes[n]);
					printf("\n");
				}
				free(bytes);
			}
		} else
			 printf("\n");
		break;
	case CKK_GENERIC_SECRET:
		value = getVALUE(sess, obj, &size);
		if (value) {
			unsigned int    n;

			printf("  VALUE:      ");
			for (n = 0; n < size; n++)   {
				if (n && (n%32)==0)
					printf("\n              ");
				printf("%02x", value[n]);
			}
			printf("\n");
			free(value);
		}
		break;
	default:
		printf("; unknown key algorithm %lu\n",
				(unsigned long) key_type);
		break;
	}

	if ((label = getLABEL(sess, obj, NULL)) != NULL) {
		printf("  label:      %s\n", label);
		free(label);
	}

	if ((id = getID(sess, obj, &size)) != NULL && size) {
		unsigned int	n;

		printf("  ID:         ");
		for (n = 0; n < size; n++)
			printf("%02x", id[n]);
		printf("\n");
		free(id);
	}

	printf("  Usage:      ");
	sepa = "";
	if ((pub || sec) && getENCRYPT(sess, obj)) {
		printf("%sencrypt", sepa);
		sepa = ", ";
	}
	if ((!pub || sec) && getDECRYPT(sess, obj)) {
		printf("%sdecrypt", sepa);
		sepa = ", ";
	}
	if (!pub && getSIGN(sess, obj)) {
		printf("%ssign", sepa);
		sepa = ", ";
	}

	suppress_warn = 1;
	if (!pub && getOPENSC_NON_REPUDIATION(sess, obj)) {
		printf("%snon-repudiation", sepa);
		sepa = ", ";
	}
	suppress_warn = 0;

	if (pub && getVERIFY(sess, obj)) {
		printf("%sverify", sepa);
		sepa = ", ";
	}
	if ((pub || sec) && getWRAP(sess, obj)) {
		printf("%swrap", sepa);
		sepa = ", ";
	}
	if ((!pub || sec) && getUNWRAP(sess, obj)) {
		printf("%sunwrap", sepa);
		sepa = ", ";
	}
	if ((!pub || sec) && getDERIVE(sess, obj)) {
		printf("%sderive", sepa);
		sepa = ", ";
	}
	if (!*sepa)
		printf("none");
	printf("\n");

	if (!pub && getALWAYS_AUTHENTICATE(sess, obj))
		printf("  Access:     always authenticate\n");
	suppress_warn = 0;
}

static void show_cert(CK_SESSION_HANDLE sess, CK_OBJECT_HANDLE obj)
{
	CK_CERTIFICATE_TYPE	cert_type = getCERTIFICATE_TYPE(sess, obj);
	CK_ULONG	size;
	unsigned char	*id;
	char		*label;

	printf("Certificate Object, type = ");
	switch (cert_type) {
	case CKC_X_509:
		printf("X.509 cert\n");
		break;
	case CKC_X_509_ATTR_CERT:
		printf("X.509 attribute cert\n");
		break;
	case CKC_VENDOR_DEFINED:
		printf("vendor defined");
		break;
	default:
		printf("; unknown cert type\n");
		break;
	}

	if ((label = getLABEL(sess, obj, NULL)) != NULL) {
		printf("  label:      %s\n", label);
		free(label);
	}

	if ((id = getID(sess, obj, &size)) != NULL && size) {
		unsigned int	n;

		printf("  ID:         ");
		for (n = 0; n < size; n++)
			printf("%02x", id[n]);
		printf("\n");
		free(id);
	}
}

static void show_dobj(CK_SESSION_HANDLE sess, CK_OBJECT_HANDLE obj)
{
	unsigned char *oid_buf;
	char *label;
	CK_ULONG    size = 0;

	suppress_warn = 1;
	printf("Data object %u\n", (unsigned int) obj);
	printf("  label:          ");
	if ((label = getLABEL(sess, obj, NULL)) != NULL) {
		printf("'%s'\n", label);
		free(label);
	}
	else   {
		printf("<empty>\n");
	}

	printf("  application:    ");
	if ((label = getAPPLICATION(sess, obj, NULL)) != NULL) {
		printf("'%s'\n", label);
		free(label);
	}
	else   {
		printf("<empty>\n");
	}

	printf("  app_id:         ");
	oid_buf = getOBJECT_ID(sess, obj, &size);
	if (oid_buf != NULL && size) {
		unsigned int	n;
		struct sc_object_id oid;

		sc_init_oid(&oid);
		sc_asn1_decode_object_id(oid_buf, size, &oid);
		printf("%i", oid.value[0]);
		if (oid.value[0] >= 0)
			for (n = 1; (n < SC_MAX_OBJECT_ID_OCTETS) && (oid.value[n] >= 0); n++)
				printf(".%i", oid.value[n]);
		printf("\n");

		free(oid_buf);
	}
	else   {
		printf("<empty>\n");
	}

	printf("  flags:          ");
	if (getMODIFIABLE(sess, obj))
		printf(" modifiable");
	if (getPRIVATE(sess, obj))
		printf(" private");
	if (!getMODIFIABLE(sess, obj) && !getPRIVATE(sess, obj))
		printf("<empty>\n");

	printf ("\n");
	suppress_warn = 0;
}


static void
get_token_info(CK_SLOT_ID slot, CK_TOKEN_INFO_PTR info)
{
	CK_RV		rv;

	rv = p11->C_GetTokenInfo(slot, info);
	if (rv != CKR_OK)
		p11_fatal("C_GetTokenInfo", rv);
}


static CK_ULONG
get_mechanisms(CK_SLOT_ID slot, CK_MECHANISM_TYPE_PTR *pList, CK_FLAGS flags)
{
	CK_ULONG	m, n, ulCount = 0;
	CK_RV		rv;

	rv = p11->C_GetMechanismList(slot, *pList, &ulCount);
	*pList = calloc(ulCount, sizeof(**pList));
	if (*pList == NULL)
		util_fatal("calloc failed: %m");

	rv = p11->C_GetMechanismList(slot, *pList, &ulCount);
	if (rv != CKR_OK)
		p11_fatal("C_GetMechanismList", rv);

	if (flags != (CK_FLAGS)-1) {
		CK_MECHANISM_TYPE *mechs = *pList;
		CK_MECHANISM_INFO info;

		for (m = n = 0; n < ulCount; n++) {
			rv = p11->C_GetMechanismInfo(slot, mechs[n], &info);
			if (rv != CKR_OK)
				continue;
			if ((info.flags & flags) == flags)
				mechs[m++] = mechs[n];
		}
		ulCount = m;
	}

	return ulCount;
}

/*
 * Read object CKA_VALUE attribute's value.
 */
static int read_object(CK_SESSION_HANDLE session)
{
	CK_RV rv;
	CK_ATTRIBUTE attrs[20];
	CK_OBJECT_CLASS clazz = opt_object_class;
	CK_OBJECT_HANDLE obj = CK_INVALID_HANDLE;
	int nn_attrs = 0;
	unsigned char *value = NULL, *oid_buf = NULL;
	CK_ULONG len = 0;
	FILE *out;
	struct sc_object_id oid;
	unsigned char subject[0x400], issuer[0x400];

	if (opt_object_class_str != NULL)   {
		FILL_ATTR(attrs[nn_attrs], CKA_CLASS,
				 &clazz, sizeof(clazz));
		nn_attrs++;
	}

	if (opt_object_id_len != 0)  {
		FILL_ATTR(attrs[nn_attrs], CKA_ID,
				opt_object_id, opt_object_id_len);
		nn_attrs++;
	}

	if (opt_object_label != NULL)   {
		FILL_ATTR(attrs[nn_attrs], CKA_LABEL,
				opt_object_label, strlen(opt_object_label));
		nn_attrs++;
	}

	if (opt_application_label != NULL)   {
		FILL_ATTR(attrs[nn_attrs], CKA_APPLICATION,
				opt_application_label, strlen(opt_application_label));
		nn_attrs++;
	}

	if (opt_application_id != NULL)   {
		size_t oid_buf_len;

		if (sc_format_oid(&oid, opt_application_id))
			util_fatal("Invalid OID \"%s\"\n", opt_application_id);

		if (sc_asn1_encode_object_id(&oid_buf, &oid_buf_len, &oid))
			util_fatal("Cannot encode OID \"%s\"\n", opt_application_id);

		FILL_ATTR(attrs[nn_attrs], CKA_OBJECT_ID, oid_buf, oid_buf_len);
		nn_attrs++;
	}

	if (opt_issuer != NULL)   {
		size_t sz = sizeof(issuer);

		if (sc_hex_to_bin(opt_issuer, issuer, &sz))
			util_fatal("Invalid 'issuer' hexadecimal value");
		FILL_ATTR(attrs[nn_attrs], CKA_ISSUER, issuer,  sz);
		nn_attrs++;
	}

	if (opt_subject != NULL)   {
		size_t sz = sizeof(subject);

		if (sc_hex_to_bin(opt_subject, subject, &sz))
			util_fatal("Invalid 'subject' hexadecimal value");
		FILL_ATTR(attrs[nn_attrs], CKA_SUBJECT, subject,  sz);
		nn_attrs++;
	}

	rv = find_object_with_attributes(session, &obj, attrs, nn_attrs, 0);
	if (rv != CKR_OK)
		p11_fatal("find_object_with_attributes()", rv);
	else if (obj==CK_INVALID_HANDLE)
		util_fatal("object not found\n");

/* TODO: -DEE should look at object class, and get appropriate values
 * based on the object, and other attributes. For example EC keys do
 * not have a VALUE But have a EC_POINT.
 */
	value = getVALUE(session, obj, &len);
	if (value == NULL)
		util_fatal("get CKA_VALUE failed\n");

	if (opt_output)   {
		out = fopen(opt_output, "wb");
		if (out==NULL)
			util_fatal("cannot open '%s'\n", opt_output);
	}
	else
		out = stdout;

	if (fwrite(value, 1, len, out) != len)
		util_fatal("cannot write to '%s'\n", opt_output);
	if (opt_output)
		fclose(out);

	if (oid_buf)
		free(oid_buf);
	return 1;
}

/*
 * Delete object.
 */
static int delete_object(CK_SESSION_HANDLE session)
{
	CK_RV rv;
	CK_ATTRIBUTE attrs[20];
	CK_OBJECT_CLASS clazz = opt_object_class;
	CK_OBJECT_HANDLE obj = CK_INVALID_HANDLE;
	int nn_attrs = 0;
	struct sc_object_id oid;
	unsigned char *oid_buf = NULL;

	if (opt_object_class_str != NULL)   {
		FILL_ATTR(attrs[nn_attrs], CKA_CLASS,
				 &clazz, sizeof(clazz));
		nn_attrs++;
	}

	if (opt_object_id_len != 0)  {
		FILL_ATTR(attrs[nn_attrs], CKA_ID,
				opt_object_id, opt_object_id_len);
		nn_attrs++;
	}

	if (opt_object_label != NULL)   {
		FILL_ATTR(attrs[nn_attrs], CKA_LABEL,
				opt_object_label, strlen(opt_object_label));
		nn_attrs++;
	}

	if (opt_application_label != NULL)   {
		FILL_ATTR(attrs[nn_attrs], CKA_APPLICATION,
				opt_application_label, strlen(opt_application_label));
		nn_attrs++;
	}

	if (opt_application_id != NULL)   {
		size_t oid_buf_len;

		if (sc_format_oid(&oid, opt_application_id))
			util_fatal("Invalid OID '%s'\n", opt_application_id);

		if (sc_asn1_encode_object_id(&oid_buf, &oid_buf_len, &oid))
			util_fatal("Cannot encode OID \"%s\"\n", opt_application_id);

		FILL_ATTR(attrs[nn_attrs], CKA_OBJECT_ID, oid_buf, oid_buf_len);
		nn_attrs++;
	}

	rv = find_object_with_attributes(session, &obj, attrs, nn_attrs, 0);
	if (rv != CKR_OK)
		p11_fatal("find_object_with_attributes()", rv);
	else if (obj==CK_INVALID_HANDLE)
		util_fatal("object not found\n");
	rv = p11->C_DestroyObject(session, obj);
	if (rv != CKR_OK)
		p11_fatal("C_DestroyObject()", rv);

	if (oid_buf)
		free(oid_buf);

	return 1;
}

static CK_ULONG	get_private_key_length(CK_SESSION_HANDLE sess, CK_OBJECT_HANDLE prkey)
{
	unsigned char  *id;
	CK_ULONG        idLen;
	CK_OBJECT_HANDLE pubkey;

	id = NULL;
	id = getID(sess, prkey, &idLen);
	if (id == NULL) {
		printf("private key has no ID, can't lookup the corresponding pubkey\n");
		return 0;
	}

	if (!find_object(sess, CKO_PUBLIC_KEY, &pubkey, id, idLen, 0)) {
		free(id);
		printf("coudn't find the corresponding pubkey\n");
		return 0;
	}
	free(id);

	return getMODULUS_BITS(sess, pubkey);
}

static int test_digest(CK_SESSION_HANDLE session)
{
	int             errors = 0;
	CK_RV           rv;
	CK_MECHANISM    ck_mech = { CKM_MD5, NULL, 0 };
	CK_ULONG        i, j;
	unsigned char   data[100];
	unsigned char   hash1[64], hash2[64];
	CK_ULONG        hashLen1, hashLen2;
	CK_MECHANISM_TYPE firstMechType;
	CK_SESSION_INFO sessionInfo;

	CK_MECHANISM_TYPE mechTypes[] = {
		CKM_MD5,
		CKM_SHA_1,
		CKM_RIPEMD160,
		0xffffff
	};
	unsigned char  *digests[] = {
		(unsigned char *) "\x7a\x08\xb0\x7e\x84\x64\x17\x03\xe5\xf2\xc8\x36\xaa\x59\xa1\x70",
		(unsigned char *) "\x29\xb0\xe7\x87\x82\x71\x64\x5f\xff\xb7\xee\xc7\xdb\x4a\x74\x73\xa1\xc0\x0b\xc1",
		(unsigned char *) "\xda\x79\xa5\x8f\xb8\x83\x3d\x61\xf6\x32\x16\x17\xe3\xfd\xf0\x56\x26\x5f\xb7\xcd"
	};
	CK_ULONG        digestLens[] = {
		16,
		20,
		20
	};

	rv = p11->C_GetSessionInfo(session, &sessionInfo);
	if (rv != CKR_OK)
		p11_fatal("C_OpenSession", rv);

	if (!find_mechanism(sessionInfo.slotID, CKF_DIGEST, NULL, 0, &firstMechType)) {
		printf("Digests: not implemented\n");
		return errors;
	}
	else    {
		printf("Digests:\n");
	}

	/* 1st test */

	ck_mech.mechanism = firstMechType;
	rv = p11->C_DigestInit(session, &ck_mech);
	if (rv != CKR_OK)
		p11_fatal("C_DigestInit", rv);

	rv = p11->C_DigestUpdate(session, data, 5);
	if (rv == CKR_FUNCTION_NOT_SUPPORTED) {
		printf("  Note: C_DigestUpdate(), DigestFinal() not supported\n");
		/* finish the digest operation */
		hashLen2 = sizeof(hash2);
		rv = p11->C_Digest(session, data, sizeof(data), hash2,
			&hashLen2);
		if (rv != CKR_OK)
			p11_fatal("C_Digest", rv);
	} else {
		if (rv != CKR_OK)
			p11_fatal("C_DigestUpdate", rv);

		rv = p11->C_DigestUpdate(session, data + 5, 50);
		if (rv != CKR_OK)
			p11_fatal("C_DigestUpdate", rv);

		rv = p11->C_DigestUpdate(session, data + 55,
			sizeof(data) - 55);
		if (rv != CKR_OK)
			p11_fatal("C_DigestUpdate", rv);

		hashLen1 = sizeof(hash1);
		rv = p11->C_DigestFinal(session, hash1, &hashLen1);
		if (rv != CKR_OK)
			p11_fatal("C_DigestFinal", rv);

		rv = p11->C_DigestInit(session, &ck_mech);
		if (rv != CKR_OK)
			p11_fatal("C_DigestInit", rv);

		hashLen2 = sizeof(hash2);
		rv = p11->C_Digest(session, data, sizeof(data), hash2,
			&hashLen2);
		if (rv != CKR_OK)
			p11_fatal("C_Digest", rv);

		if (hashLen1 != hashLen2) {
			errors++;
			printf("  ERR: digest lengths returned by C_DigestFinal() different from C_Digest()\n");
		} else if (memcmp(hash1, hash2, hashLen1) != 0) {
			errors++;
			printf("  ERR: digests returned by C_DigestFinal() different from C_Digest()\n");
		} else
			printf("  all 4 digest functions seem to work\n");
	}

	/* 2nd test */

	/* input = "01234567890123456...456789" */
	for (i = 0; i < 10; i++)
		for (j = 0; j < 10; j++)
			data[10 * i + j] = (unsigned char) (0x30 + j);


	for (i = 0; mechTypes[i] != 0xffffff; i++) {
		ck_mech.mechanism = mechTypes[i];

		rv = p11->C_DigestInit(session, &ck_mech);
		if (rv == CKR_MECHANISM_INVALID)
			continue;	/* mechanism not implemented, don't test */
		if (rv != CKR_OK)
			p11_fatal("C_DigestInit", rv);

		printf("  %s: ", p11_mechanism_to_name(mechTypes[i]));

		hashLen1 = sizeof(hash1);
		rv = p11->C_Digest(session, data, sizeof(data), hash1,
			&hashLen1);
		if (rv != CKR_OK)
			p11_fatal("C_Digest", rv);

		if (hashLen1 != digestLens[i]) {
			errors++;
			printf("ERR: wrong digest length: %ld instead of %ld\n",
					hashLen1, digestLens[i]);
		} else if (memcmp(hash1, digests[i], hashLen1) != 0) {
			errors++;
			printf("ERR: wrong digest value\n");
		} else
			printf("OK\n");
	}

	/* 3rd test */

	ck_mech.mechanism = firstMechType;
	rv = p11->C_DigestInit(session, &ck_mech);
	if (rv != CKR_OK)
		p11_fatal("C_DigestInit", rv);

	hashLen2 = 1;		/* too short */
	rv = p11->C_Digest(session, data, sizeof(data), hash2, &hashLen2);
	if (rv != CKR_BUFFER_TOO_SMALL) {
		errors++;
		printf("  ERR: C_Digest() didn't return CKR_BUFFER_TOO_SMALL but %s (0x%0x)\n", CKR2Str(rv), (int) rv);
	}
	/* output buffer = NULL */
	rv = p11->C_Digest(session, data, sizeof(data), NULL, &hashLen2);
	if (rv != CKR_OK) {
		errors++;
		printf("  ERR: C_Digest() didn't return CKR_OK for a NULL output buffer, but %s (0x%0x)\n", CKR2Str(rv), (int) rv);
	}

	rv = p11->C_Digest(session, data, sizeof(data), hash2, &hashLen2);
	if (rv == CKR_OPERATION_NOT_INITIALIZED) {
		printf("  ERR: digest operation ended prematurely\n");
		errors++;
	} else if (rv != CKR_OK)
		p11_fatal("C_Sign", rv);

	return errors;
}

#ifdef ENABLE_OPENSSL
static EVP_PKEY *get_public_key(CK_SESSION_HANDLE session, CK_OBJECT_HANDLE privKeyObject)
{
	CK_BYTE         *id, *mod, *exp;
	CK_ULONG         idLen = 0, modLen = 0, expLen = 0;
	CK_OBJECT_HANDLE pubkeyObject;
	unsigned char  *pubkey;
	const unsigned char *pubkey_c;
	CK_ULONG        pubkeyLen;
	EVP_PKEY       *pkey;
	RSA            *rsa;

	id = NULL;
	id = getID(session, privKeyObject, &idLen);
	if (id == NULL) {
		printf("private key has no ID, can't lookup the corresponding pubkey for verification\n");
		return NULL;
	}

	if (!find_object(session, CKO_PUBLIC_KEY, &pubkeyObject, id, idLen, 0)) {
		free(id);
		printf("coudn't find the corresponding pubkey for validation\n");
		return NULL;
	}
	free(id);

	switch(getKEY_TYPE(session, pubkeyObject)) {
		case CKK_RSA:
			pkey = EVP_PKEY_new();
			rsa = RSA_new();
			mod = getMODULUS(session, pubkeyObject, &modLen);
			exp = getPUBLIC_EXPONENT(session, pubkeyObject, &expLen);
			if ( !pkey || !rsa || !mod || !exp) {
				printf("public key not extractable\n");
				if (pkey)
					EVP_PKEY_free(pkey);
				if (rsa)
					RSA_free(rsa);
				if (mod)
					free(mod);
				if (exp)
					free(exp);
				return NULL;
			}
			rsa->n = BN_bin2bn(mod, modLen, NULL);
			rsa->e = BN_bin2bn(exp, expLen, NULL);
			EVP_PKEY_assign_RSA(pkey, rsa);
			free(mod);
			free(exp);
			return pkey;
		case CKK_DSA:
		case CKK_ECDSA:
		case CKK_GOSTR3410:
			break;
		default:
			printf("public key of unsupported type\n");
			return NULL;
	}

	pubkey = getVALUE(session, pubkeyObject, &pubkeyLen);
	if (pubkey == NULL) {
		printf("couldn't get the pubkey VALUE attribute, no validation done\n");
		return NULL;
	}

	pubkey_c = pubkey;
	pkey = d2i_PublicKey(EVP_PKEY_RSA, NULL, &pubkey_c, pubkeyLen);
	free(pubkey);

	if (pkey == NULL) {
		printf(" couldn't parse pubkey, no verification done\n");
		return NULL;
	}

	return pkey;
}
#endif

static int sign_verify_openssl(CK_SESSION_HANDLE session,
		CK_MECHANISM *ck_mech, CK_OBJECT_HANDLE privKeyObject,
		unsigned char *data, CK_ULONG dataLen,
		unsigned char *verifyData, CK_ULONG verifyDataLen,
		CK_ULONG modLenBytes, int evp_md_index)
{
	int 		errors = 0;
	CK_RV           rv;
	unsigned char   sig1[1024];
	CK_ULONG        sigLen1;

#ifdef ENABLE_OPENSSL
	int             err;
	EVP_PKEY       *pkey;
	EVP_MD_CTX      *md_ctx;

	const EVP_MD         *evp_mds[] = {
		EVP_sha1(),
		EVP_sha1(),
		EVP_sha1(),
		EVP_md5(),
		EVP_ripemd160(),
#if OPENSSL_VERSION_NUMBER >= 0x00908000L
		EVP_sha256(),
#endif
	};
#endif

	rv = p11->C_SignInit(session, ck_mech, privKeyObject);
	/* mechanism not implemented, don't test */
	if (rv == CKR_MECHANISM_INVALID)
		return errors;
	if (rv != CKR_OK)
		p11_fatal("C_SignInit", rv);

	if (getALWAYS_AUTHENTICATE(session, privKeyObject))
		login(session,CKU_CONTEXT_SPECIFIC);
	printf("    %s: ", p11_mechanism_to_name(ck_mech->mechanism));

	sigLen1 = sizeof(sig1);
	rv = p11->C_Sign(session, data, dataLen, sig1,
		&sigLen1);
	if (rv != CKR_OK)
		p11_fatal("C_Sign", rv);

	if (sigLen1 != modLenBytes) {
		errors++;
		printf("  ERR: wrong signature length: %u instead of %u\n",
				(unsigned int) sigLen1,
				(unsigned int) modLenBytes);
	}
#ifndef ENABLE_OPENSSL
	printf("unable to verify signature (compile with ENABLE_OPENSSL)\n");
#else

	if (!(pkey = get_public_key(session, privKeyObject)))
		return errors;

	md_ctx = EVP_MD_CTX_create();
	if (!md_ctx)
		err = -1;
	else {
		EVP_VerifyInit(md_ctx, evp_mds[evp_md_index]);
		EVP_VerifyUpdate(md_ctx, verifyData, verifyDataLen);
		err = EVP_VerifyFinal(md_ctx, sig1, sigLen1, pkey);
		EVP_MD_CTX_destroy(md_ctx);
		EVP_PKEY_free(pkey);
	}
	if (err == 0) {
		printf("ERR: verification failed\n");
		errors++;
	} else if (err != 1) {
		printf("openssl error during verification: 0x%0x (%d)\n", err, err);
	} else
		printf("OK\n");

	/* free(cert); */
#endif

	return errors;
}

/*
 * Test signature functions
 */
static int test_signature(CK_SESSION_HANDLE sess)
{
	int             errors = 0;
	CK_RV           rv;
	CK_OBJECT_HANDLE privKeyObject;
	CK_MECHANISM    ck_mech = { CKM_MD5, NULL, 0 };
	CK_MECHANISM_TYPE firstMechType;
	CK_SESSION_INFO sessionInfo;
	CK_ULONG        i, j;
	unsigned char   data[256];
	CK_ULONG        modLenBytes = 0;
	CK_ULONG        dataLen;
	unsigned char   sig1[1024], sig2[1024];
	CK_ULONG        sigLen1, sigLen2;
	unsigned char   verifyData[100];
	char 		*label;

	CK_MECHANISM_TYPE mechTypes[] = {
		CKM_RSA_X_509,
		CKM_RSA_PKCS,
		CKM_SHA1_RSA_PKCS,
		CKM_MD5_RSA_PKCS,
		CKM_RIPEMD160_RSA_PKCS,
#if OPENSSL_VERSION_NUMBER >= 0x00908000L
		CKM_SHA256_RSA_PKCS,
#endif
		0xffffff
	};
	size_t mechTypes_num = sizeof(mechTypes)/sizeof(CK_MECHANISM_TYPE);
	unsigned char  *datas[] = {
		/* PCKS1_wrap(SHA1_encode(SHA-1(verifyData))),
		 * is done further on
		 */
		NULL,

		/* SHA1_encode(SHA-1(verifyData)) */
		(unsigned char *) "\x30\x21\x30\x09\x06\x05\x2b\x0e\x03\x02\x1a\x05\x00\x04\x14\x29\xb0\xe7\x87\x82\x71\x64\x5f\xff\xb7\xee\xc7\xdb\x4a\x74\x73\xa1\xc0\x0b\xc1",

		verifyData,
		verifyData,
		verifyData,
		verifyData,
	};
	CK_ULONG        dataLens[] = {
		0,		/* should be modulus length, is done further on */
		35,
		sizeof(verifyData),
		sizeof(verifyData),
		sizeof(verifyData),
		sizeof(verifyData),
	};

	rv = p11->C_GetSessionInfo(sess, &sessionInfo);
	if (rv != CKR_OK)
		p11_fatal("C_OpenSession", rv);
	if ((sessionInfo.state & CKS_RO_USER_FUNCTIONS) == 0) {
		printf("Signatures: not logged in, skipping signature tests\n");
		return errors;
	}

	if (!find_mechanism(sessionInfo.slotID, CKF_SIGN | CKF_HW, mechTypes, mechTypes_num, &firstMechType)) {
		printf("Signatures: not implemented\n");
		return errors;
	}

	printf("Signatures (currently only RSA signatures)\n");
	for (j = 0; find_object(sess, CKO_PRIVATE_KEY, &privKeyObject, NULL, 0, j); j++) {
		printf("  testing key %ld ", j);
		if ((label = getLABEL(sess, privKeyObject, NULL)) != NULL) {
			printf("(%s) ", label);
			free(label);
		}

		if (!getSIGN(sess, privKeyObject)) {
			printf(" -- can't be used for signature, skipping\n");
			continue;
		}

		modLenBytes = (get_private_key_length(sess, privKeyObject) + 7) / 8;
		if(!modLenBytes) {
			printf(" -- can't be used for signature, skipping: can't obtain modulus\n");
			continue;
		}
		printf("\n");
		break;
	}
	if (privKeyObject == CK_INVALID_HANDLE) {
		printf("Signatures: no private key found in this slot\n");
		return 0;
	}

	data[0] = 0;
	data[1] = 1;

	/* 1st test */

	/* assume --login has already authenticated the key */
	switch (firstMechType) {
	case CKM_RSA_PKCS:
		dataLen = 35;
		memcpy(data, datas[1], dataLen);
		break;
	case CKM_RSA_X_509:
		dataLen = modLenBytes;
		break;
	default:
		dataLen = sizeof(data);	/* let's hope it's OK */
		break;
	}

	ck_mech.mechanism = firstMechType;
	rv = p11->C_SignInit(sess, &ck_mech, privKeyObject);
	/* mechanism not implemented, don't test */
	if (rv == CKR_MECHANISM_INVALID)
		return errors;
	if (rv != CKR_OK)
		p11_fatal("C_SignInit", rv);

	rv = p11->C_SignUpdate(sess, data, 5);
	if (rv == CKR_FUNCTION_NOT_SUPPORTED) {
		p11_warn("C_SignUpdate", rv);
	} else if (rv != CKR_OK) {
		p11_perror("C_SignUpdate", rv);
		errors++;
	} else {
		if (rv != CKR_OK)
			p11_fatal("C_SignUpdate", rv);

		rv = p11->C_SignUpdate(sess, data + 5, 10);
		if (rv != CKR_OK)
			p11_fatal("C_SignUpdate", rv);

		rv = p11->C_SignUpdate(sess, data + 15, dataLen - 15);
		if (rv != CKR_OK)
			p11_fatal("C_SignUpdate", rv);

		sigLen1 = sizeof(sig1);
		rv = p11->C_SignFinal(sess, sig1, &sigLen1);
		if (rv != CKR_OK)
			p11_fatal("C_SignFinal", rv);

		rv = p11->C_SignInit(sess, &ck_mech, privKeyObject);
		if (rv != CKR_OK)
			p11_fatal("C_SignInit", rv);
		if (getALWAYS_AUTHENTICATE(sess, privKeyObject))
			login(sess,CKU_CONTEXT_SPECIFIC);

		sigLen2 = sizeof(sig2);
		rv = p11->C_Sign(sess, data, dataLen, sig2, &sigLen2);
		if (rv != CKR_OK)
			p11_fatal("C_Sign", rv);

		if (sigLen1 != sigLen2) {
			errors++;
			printf("  ERR: signature lengths returned by C_SignFinal() different from C_Sign()\n");
		} else if (memcmp(sig1, sig2, sigLen1) != 0) {
			errors++;
			printf("  ERR: signatures returned by C_SignFinal() different from C_Sign()\n");
		} else
			printf("  all 4 signature functions seem to work\n");
	}

	/* 2nd test */

	ck_mech.mechanism = firstMechType;
	rv = p11->C_SignInit(sess, &ck_mech, privKeyObject);
	if (rv != CKR_OK)
		p11_fatal("C_SignInit", rv);

	sigLen2 = 1;		/* too short */
	rv = p11->C_Sign(sess, data, dataLen, sig2, &sigLen2);
	if (rv != CKR_BUFFER_TOO_SMALL) {
		errors++;
		printf("  ERR: C_Sign() didn't return CKR_BUFFER_TOO_SMALL but %s (0x%0x)\n", CKR2Str(rv), (int) rv);
	}

	/* output buf = NULL */
	rv = p11->C_Sign(sess, data, dataLen, NULL, &sigLen2);
	if (rv != CKR_OK) {
	   errors++;
	   printf("  ERR: C_Sign() didn't return CKR_OK for a NULL output buf, but %s (0x%0x)\n",
	   CKR2Str(rv), (int) rv);
	}
	if (getALWAYS_AUTHENTICATE(sess, privKeyObject))
		login(sess,CKU_CONTEXT_SPECIFIC);

	rv = p11->C_Sign(sess, data, dataLen, sig2, &sigLen2);
	if (rv == CKR_OPERATION_NOT_INITIALIZED) {
		printf("  ERR: signature operation ended prematurely\n");
		errors++;
	} else if (rv != CKR_OK)
		p11_fatal("C_Sign", rv);

	/* 3rd test */

	/* input = "01234567890123456...456789" */
	for (i = 0; i < 10; i++)
		for (j = 0; j < 10; j++)
			verifyData[10 * i + j] = (unsigned char) (0x30 + j);

	/* Fill in data[0] and dataLens[0] */
	dataLen = modLenBytes;
	data[1] = 0x01;
	memset(data + 2, 0xFF, dataLen - 3 - dataLens[1]);
	data[dataLen - 36] = 0x00;
	memcpy(data + (dataLen - dataLens[1]), datas[1], dataLens[1]);
	datas[0] = data;
	dataLens[0] = dataLen;

	printf("  testing signature mechanisms:\n");
	for (i = 0; mechTypes[i] != 0xffffff; i++) {
		ck_mech.mechanism = mechTypes[i];
		errors += sign_verify_openssl(sess, &ck_mech, privKeyObject,
			datas[i], dataLens[i], verifyData, sizeof(verifyData),
			modLenBytes, i);
	}

	/* 4rd test: the other signature keys */

	for (i = 0; mechTypes[i] != 0xffffff; i++)
		if (i == firstMechType)
			break;
	ck_mech.mechanism = mechTypes[i];
	j = 1;  /* j-th signature key */
	while (find_object(sess, CKO_PRIVATE_KEY, &privKeyObject, NULL, 0, j++) != 0) {
		CK_ULONG	modLenBits;

		label = getLABEL(sess, privKeyObject, NULL);
		modLenBits = get_private_key_length(sess, privKeyObject);
		modLenBytes = (modLenBits + 7) / 8;

		printf("  testing key %d (%u bits%s%s) with 1 signature mechanism",
				(int) (j-1),
				(int) modLenBits,
				label? ", label=" : "",
				label? label : "");
		if (label)
			free(label);

		if (!getSIGN(sess, privKeyObject)) {
			printf(" -- can't be used to sign/verify, skipping\n");
			continue;
		}
		else if (!modLenBytes)   {
			printf(" -- can't be used to sign/verify, skipping: can't obtain modulus\n");
			continue;
		}
		else   {
			printf("\n");
		}

		errors += sign_verify_openssl(sess, &ck_mech, privKeyObject,
			datas[i], dataLens[i], verifyData, sizeof(verifyData),
			modLenBytes, i);
	}

	return errors;
}

static int sign_verify(CK_SESSION_HANDLE session,
	CK_OBJECT_HANDLE priv_key, int key_len,
	CK_OBJECT_HANDLE pub_key, int one_test)
{
	CK_RV rv;
	CK_MECHANISM_TYPE mech_types[] = {
		CKM_RSA_X_509,
		CKM_RSA_PKCS,
		CKM_SHA1_RSA_PKCS,
		CKM_MD5_RSA_PKCS,
		CKM_RIPEMD160_RSA_PKCS,
		0xffffff
	};
	CK_MECHANISM_TYPE *mech_type;
	unsigned char buf[512] = {0};
	unsigned char *datas[] = {
		buf,
		(unsigned char *) "\x30\x21\x30\x09\x06\x05\x2b\x0e\x03\x02\x1a\x05\x00\x04\x14\x29\xb0\xe7\x87\x82\x71\x64\x5f\xff\xb7\xee\xc7\xdb\x4a\x74\x73\xa1\xc0\x0b\xc1",
		buf,
		buf,
		buf
	};
	int data_lens[] = {
		key_len,
		35,
		234,
		345,
		456
	};
	unsigned char signat[512];
	CK_ULONG signat_len;
	int j, errors = 0;

	memcpy(buf, "\x00\x01\xFF\xFF\xFF\xFF\xFF\xFF\xFF\xFF\x00", 11);

	for (j = 0, mech_type = mech_types; *mech_type != 0xffffff; mech_type++, j++) {
		CK_MECHANISM mech = {*mech_type, NULL, 0};

		rv = p11->C_SignInit(session, &mech, priv_key);
		if (rv == CKR_MECHANISM_INVALID)
			continue;
		if (rv != CKR_OK) {
			printf("  ERR: C_SignInit() returned %s (0x%0x)\n", CKR2Str(rv), (int) rv);
			return ++errors;
		}

		printf("    %s: ", p11_mechanism_to_name(*mech_type));
		if (getALWAYS_AUTHENTICATE(session, priv_key))
			login(session,CKU_CONTEXT_SPECIFIC);

		signat_len = sizeof(signat);
		rv = p11->C_Sign(session, datas[j], data_lens[j], signat, &signat_len);
		if (rv != CKR_OK) {
			printf("  ERR: C_Sign() returned %s (0x%0x)\n", CKR2Str(rv), (int) rv);
			return ++errors;
		}

		rv = p11->C_VerifyInit(session, &mech, pub_key);
		if (rv != CKR_OK) {
			printf("  ERR: C_VerifyInit() returned %s (0x%0x)\n", CKR2Str(rv), (int) rv);
			return ++errors;
		}
		rv = p11->C_Verify(session, datas[j], data_lens[j], signat, signat_len);
		if (rv == CKR_SIGNATURE_INVALID) {
			printf("  ERR: verification failed");
			errors++;
		}
		if (rv != CKR_OK) {
			printf("  ERR: C_Verify() returned %s (0x%0x)\n", CKR2Str(rv), (int) rv);
			return ++errors;
		}
		else
			printf("OK\n");

		if (one_test)
			return errors;
	}

	return errors;
}

static int test_verify(CK_SESSION_HANDLE sess)
{
	int key_len, i, errors = 0;
	CK_OBJECT_HANDLE priv_key, pub_key;
	CK_MECHANISM_TYPE first_mech_type;
	CK_SESSION_INFO sessionInfo;
	CK_RV rv;

	rv = p11->C_GetSessionInfo(sess, &sessionInfo);
	if (rv != CKR_OK)
		p11_fatal("C_OpenSession", rv);
	if ((sessionInfo.state & CKS_RO_USER_FUNCTIONS) == 0) {
		printf("Verify: not logged in, skipping verify tests\n");
		return errors;
	}

	if (!find_mechanism(sessionInfo.slotID, CKF_VERIFY, NULL, 0, &first_mech_type)) {
		printf("Verify: not implemented\n");
		return errors;
	}

	printf("Verify (currently only for RSA):\n");

	for (i = 0; find_object(sess, CKO_PRIVATE_KEY, &priv_key, NULL, 0, i); i++) {
		char *label;
		unsigned char *id;
		CK_ULONG id_len;

		printf("  testing key %d", i);
		if ((label = getLABEL(sess, priv_key, NULL)) != NULL) {
			printf(" (%s)", label);
			free(label);
		}
		if (i != 0)
			printf(" with 1 mechanism");
		printf("\n");

		if (!getSIGN(sess, priv_key)) {
			printf(" -- can't be used to sign/verify, skipping\n");
			continue;
		}
		if ((id = getID(sess, priv_key, &id_len)) != NULL) {
			int r;

			r = find_object(sess, CKO_PUBLIC_KEY, &pub_key, id, id_len, 0);
			free(id);
			if (r == 0) {
				printf(" -- can't find corresponding public key, skipping\n");
				continue;
			}
		}
		else {
			printf(" -- can't get the ID for looking up the public key, skipping\n");
			continue;
		}

		key_len = (get_private_key_length(sess, priv_key) + 7) / 8;
		if(!key_len) {
			printf(" -- can't get the modulus length, skipping\n");
			continue;
		}

		errors += sign_verify(sess, priv_key, key_len, pub_key, i != 0);
	}

	if (i == 0)
		printf("  No private key found for testing\n");

	return errors;
}

#ifdef ENABLE_OPENSSL
static int wrap_unwrap(CK_SESSION_HANDLE session,
	    const EVP_CIPHER *algo, CK_OBJECT_HANDLE privKeyObject)
{
	CK_OBJECT_HANDLE cipherKeyObject;
	CK_RV           rv;
	EVP_PKEY       *pkey;
	EVP_CIPHER_CTX	seal_ctx;
	unsigned char	keybuf[512], *key = keybuf;
	int		key_len;
	unsigned char	iv[32], ciphered[1024], cleartext[1024];
	int		ciphered_len, cleartext_len, len;
	CK_MECHANISM	mech;
	CK_ULONG	key_type = CKM_DES_CBC;
	CK_ULONG key_len_ul;
	CK_ATTRIBUTE	key_template = { CKA_KEY_TYPE, &key_type, sizeof(key_type) };

	pkey = get_public_key(session, privKeyObject);
	if (pkey == NULL)
		return 0;

	printf("    %s: ", OBJ_nid2sn(EVP_CIPHER_nid(algo)));

	if (!EVP_SealInit(&seal_ctx, algo,
			&key, &key_len,
			iv, &pkey, 1)) {
		printf("Internal error.\n");
		return 1;
	}

	/* Encrypt something */
	len = sizeof(ciphered);
	if (!EVP_SealUpdate(&seal_ctx, ciphered, &len, (const unsigned char *) "hello world", 11)) {
		printf("Internal error.\n");
		return 1;
	}
	ciphered_len = len;

	len = sizeof(ciphered) - ciphered_len;
	if (!EVP_SealFinal(&seal_ctx, ciphered + ciphered_len, &len)) {
		printf("Internal error.\n");
		return 1;
	}
	ciphered_len += len;

	EVP_PKEY_free(pkey);

	mech.mechanism = CKM_RSA_PKCS;
	rv = p11->C_UnwrapKey(session, &mech, privKeyObject,
			key, key_len,
			&key_template, 1,
			&cipherKeyObject);

	/* mechanism not implemented, don't test */
	if (rv == CKR_MECHANISM_INVALID) {
		printf("Wrap mechanism not supported, skipped\n");
		return 0;
	}
	if (rv != CKR_OK) {
		p11_perror("C_UnwrapKey", rv);
		return 1;
	}

	/* Try to decrypt */
	key = getVALUE(session, cipherKeyObject, &key_len_ul);
	key_len = key_len_ul;
	if (key == NULL) {
		printf("Could not get unwrapped key\n");
		return 1;
	}
	if (key_len != EVP_CIPHER_key_length(algo)) {
		printf("Key length mismatch (%d != %d)\n",
				key_len, EVP_CIPHER_key_length(algo));
		return 1;
	}

	if (!EVP_DecryptInit(&seal_ctx, algo, key, iv)) {
		printf("Internal error.\n");
		return 1;
	}

	len = sizeof(cleartext);
	if (!EVP_DecryptUpdate(&seal_ctx, cleartext, &len, ciphered, ciphered_len)) {
		printf("Internal error.\n");
		return 1;
	}

	cleartext_len = len;
	len = sizeof(cleartext) - len;
	if (!EVP_DecryptFinal(&seal_ctx, cleartext + cleartext_len, &len)) {
		printf("Internal error.\n");
		return 1;
	}
	cleartext_len += len;

	if (cleartext_len != 11
	 || memcmp(cleartext, "hello world", 11)) {
		printf("resulting cleartext doesn't match input\n");
		return 1;
	}

	printf("OK\n");
	return 0;
}
#endif


/*
 * Test unwrap functions
 */
static int test_unwrap(CK_SESSION_HANDLE sess)
{
	int             errors = 0;
	CK_RV           rv;
	CK_OBJECT_HANDLE privKeyObject;
	CK_MECHANISM_TYPE firstMechType;
	CK_SESSION_INFO sessionInfo;
	CK_ULONG        j;
	char 		*label;

	rv = p11->C_GetSessionInfo(sess, &sessionInfo);
	if (rv != CKR_OK)
		p11_fatal("C_OpenSession", rv);
	if (!(sessionInfo.state & CKS_RW_USER_FUNCTIONS)) {
		printf("Key unwrap: not a R/W session, skipping key unwrap tests\n");
		return errors;
	}

	if (!find_mechanism(sessionInfo.slotID, CKF_UNWRAP | CKF_HW, NULL, 0, &firstMechType)) {
		printf("Unwrap: not implemented\n");
		return errors;
	}

	printf("Key unwrap (RSA)\n");
	for (j = 0; find_object(sess, CKO_PRIVATE_KEY, &privKeyObject, NULL, 0, j); j++) {
		printf("  testing key %ld ", j);
		if ((label = getLABEL(sess, privKeyObject, NULL)) != NULL) {
			printf("(%s) ", label);
			free(label);
		}
		if (!getUNWRAP(sess, privKeyObject)) {
			printf(" -- can't be used to unwrap, skipping\n");
			continue;
		}
		printf("\n");

#ifndef ENABLE_OPENSSL
		printf("No OpenSSL support, unable to validate C_Unwrap\n");
#else
		errors += wrap_unwrap(sess, EVP_des_cbc(), privKeyObject);
		errors += wrap_unwrap(sess, EVP_des_ede3_cbc(), privKeyObject);
		errors += wrap_unwrap(sess, EVP_bf_cbc(), privKeyObject);
		errors += wrap_unwrap(sess, EVP_cast5_cfb(), privKeyObject);
#endif
	}

	return errors;
}

#ifdef ENABLE_OPENSSL
static int encrypt_decrypt(CK_SESSION_HANDLE session,
		CK_MECHANISM_TYPE mech_type,
		CK_OBJECT_HANDLE privKeyObject)
{
	EVP_PKEY       *pkey;
	unsigned char	orig_data[] = {'a', 'b', 'c', 'd', 'e', 'f', 'g', 'h', 'i', '\0'};
	unsigned char	encrypted[512], data[512];
	CK_MECHANISM	mech;
	CK_ULONG	encrypted_len, data_len;
	int             failed;
	CK_RV           rv;

	printf("    %s: ", p11_mechanism_to_name(mech_type));

	pkey = get_public_key(session, privKeyObject);
	if (pkey == NULL)
		return 0;

	if (EVP_PKEY_size(pkey) > (int)sizeof(encrypted)) {
		printf("Ciphertext buffer too small\n");
		EVP_PKEY_free(pkey);
		return 0;
	}
#if OPENSSL_VERSION_NUMBER >= 0x00909000L
	encrypted_len = EVP_PKEY_encrypt_old(encrypted, orig_data, sizeof(orig_data), pkey);
#else
	encrypted_len = EVP_PKEY_encrypt(encrypted, orig_data, sizeof(orig_data), pkey);
#endif
	EVP_PKEY_free(pkey);
	if (encrypted_len <= 0) {
		printf("Encryption failed, returning\n");
		return 0;
	}

	mech.mechanism = mech_type;
	rv = p11->C_DecryptInit(session, &mech, privKeyObject);
	if (rv == CKR_MECHANISM_INVALID) {
		printf("Mechanism not supported\n");
		return 0;
	}
	if (rv != CKR_OK)
		p11_fatal("C_DecryptInit", rv);

	data_len = encrypted_len;
	rv = p11->C_Decrypt(session, encrypted, encrypted_len, data, &data_len);
	if (rv != CKR_OK)
		p11_fatal("C_Decrypt", rv);

	if (mech_type == CKM_RSA_X_509)
		failed = (data[0] != 0) || (data[1] != 2) || (data_len <= sizeof(orig_data) - 2) ||
		    memcmp(orig_data, data + data_len - sizeof(orig_data), sizeof(orig_data));
	else
		failed = data_len != sizeof(orig_data) || memcmp(orig_data, data, data_len);

	if (failed) {
		CK_ULONG n;

		printf("resulting cleartext doesn't match input\n");
		printf("    Original:");
		for (n = 0; n < sizeof(orig_data); n++)
			printf(" %02x", orig_data[n]);
		printf("\n");
		printf("    Decrypted:");
		for (n = 0; n < data_len; n++)
			printf(" %02x", data[n]);
		printf("\n");
		return 1;
	}

	printf("OK\n");
	return 0;
}
#endif


/*
 * Test decryption functions
 */
static int test_decrypt(CK_SESSION_HANDLE sess)
{
	int             errors = 0;
	CK_RV           rv;
	CK_OBJECT_HANDLE privKeyObject;
	CK_MECHANISM_TYPE *mechs = NULL;
	CK_SESSION_INFO sessionInfo;
	CK_ULONG        j, n, num_mechs = 0;
	char 		*label;

	rv = p11->C_GetSessionInfo(sess, &sessionInfo);
	if (rv != CKR_OK)
		p11_fatal("C_OpenSession", rv);
	if ((sessionInfo.state & CKS_RO_USER_FUNCTIONS) == 0) {
		printf("Decryption: not logged in, skipping decryption tests\n");
		return errors;
	}

	num_mechs = get_mechanisms(sessionInfo.slotID, &mechs, CKF_DECRYPT);
	if (num_mechs == 0) {
		printf("Decrypt: not implemented\n");
		return errors;
	}

	printf("Decryption (RSA)\n");
	for (j = 0; find_object(sess, CKO_PRIVATE_KEY, &privKeyObject, NULL, 0, j); j++) {
		printf("  testing key %ld ", j);
		if ((label = getLABEL(sess, privKeyObject, NULL)) != NULL) {
			printf("(%s) ", label);
			free(label);
		}
		if (!getDECRYPT(sess, privKeyObject)) {
			printf(" -- can't be used to decrypt, skipping\n");
			continue;
		}
		printf("\n");

#ifndef ENABLE_OPENSSL
		printf("No OpenSSL support, unable to validate decryption\n");
		n = 0;
#else
		for (n = 0; n < num_mechs; n++) {
			errors += encrypt_decrypt(sess, mechs[n], privKeyObject);
		}
#endif
	}

	free(mechs);
	return errors;
}

static int test_random(CK_SESSION_HANDLE session)
{
	CK_BYTE buf1[100], buf2[100];
	CK_BYTE seed1[100];
	CK_RV rv;
	int errors = 0;

	printf("C_SeedRandom() and C_GenerateRandom():\n");

	rv = p11->C_SeedRandom(session, seed1, 100);
	if (rv == CKR_RANDOM_NO_RNG) {
		printf("  RNG not available\n");
		return 0;
	}

	if (rv == CKR_RANDOM_SEED_NOT_SUPPORTED || rv == CKR_FUNCTION_NOT_SUPPORTED)
		printf("  seeding (C_SeedRandom) not supported\n");
	else if (rv != CKR_OK) {
		p11_perror("C_SeedRandom", rv);
		return 1;
	}

	rv = p11->C_GenerateRandom(session, buf1, 10);
	if (rv != CKR_OK) {
		p11_perror("C_GenerateRandom", rv);
		return 1;
	}

	rv = p11->C_GenerateRandom(session, buf1, 100);
	if (rv != CKR_OK) {
		p11_perror("C_GenerateRandom(buf1,100)", rv);
		return 1;
	}

	rv = p11->C_GenerateRandom(session, buf1, 0);
	if (rv != CKR_OK) {
		p11_perror("C_GenerateRandom(buf1,0)", rv);
		return 1;
	}

	rv = p11->C_GenerateRandom(session, buf2, 100);
	if (rv != CKR_OK) {
		p11_perror("C_GenerateRandom(buf2,100)", rv);
		return 1;
	}

	if (memcmp(buf1, buf2, 100) == 0) {
		printf("  ERR: C_GenerateRandom returned twice the same value!!!\n");
		errors++;
	}

	printf("  seems to be OK\n");

	return 0;
}

static int test_card_detection(int wait_for_event)
{
	char buffer[256];
	CK_SLOT_ID slot_id;
	CK_RV rv;

	printf("Testing card detection using %s\n",
		wait_for_event? "C_WaitForSlotEvent()" : "C_GetSlotList()");

	while (1) {
		printf("Please press return to continue, x to exit: ");
		fflush(stdout);
		if (fgets(buffer, sizeof(buffer), stdin) == NULL
		|| buffer[0] == 'x')
			break;

		if (wait_for_event) {
			printf("Calling C_WaitForSlotEvent: ");
			fflush(stdout);
			rv = p11->C_WaitForSlotEvent(0, &slot_id, NULL);
			if (rv != CKR_OK) {
				printf("failed.\n");
				p11_perror("C_WaitForSlotEvent", rv);
				return 1;
			}
			printf("event on slot 0x%lx\n", slot_id);
		}
		list_slots(0, 1, 1);
	}

	return 0;
}

static int p11_test(CK_SESSION_HANDLE session)
{
	int errors = 0;

	errors += test_random(session);

	errors += test_digest(session);

	errors += test_signature(session);

	errors += test_verify(session);

	errors += test_unwrap(session);

	errors += test_decrypt(session);

	if (errors == 0)
		printf("No errors\n");
	else
		printf("%d errors\n", errors);

	return errors;
}

/* Does about the same as Mozilla does when you go to an on-line CA
 * for obtaining a certificate: key pair generation, signing the
 * cert request + some other tests, writing certs and changing
 * some attributes.
 */
static void test_kpgen_certwrite(CK_SLOT_ID slot, CK_SESSION_HANDLE session)
{
	CK_MECHANISM		mech = {CKM_RSA_PKCS, NULL_PTR, 0};
	CK_MECHANISM_TYPE	*mech_type = NULL;
	CK_OBJECT_HANDLE	pub_key, priv_key;
	CK_ULONG		i, num_mechs = 0;
	CK_RV			rv;
	CK_BYTE			buf[20], *tmp;
	CK_BYTE			md5_and_digestinfo[34] = "\x30\x20\x30\x0c\x06\x08\x2a\x86\x48\x86\xf7\x0d\x02\x05\x05\x00\x04\x10";
	CK_BYTE			*data, sig[512];
	CK_ULONG		data_len, sig_len;
	CK_BYTE 		id[] = "abcdefghijklmnopqrst";
	CK_ULONG		id_len = 20, mod_len = 0;
	CK_BYTE			*label = (CK_BYTE *) "Just a label";
	CK_ULONG		label_len = 12;
	CK_ATTRIBUTE		attribs[3] = {
		{CKA_ID, id, id_len},
		{CKA_LABEL, label, label_len},
		{CKA_SUBJECT, (void *) "This won't be used in our lib", 29}
	};
	FILE                    *f;

	printf("\n*** We already opened a session and logged in ***\n");

	num_mechs = get_mechanisms(slot, &mech_type, -1);
	for (i = 0; i < num_mechs; i++) {
		if (mech_type[i] == CKM_RSA_PKCS_KEY_PAIR_GEN)
			break;
	}
	if (i == num_mechs) {
		printf("ERR: no \"CKM_RSA_PKCS_KEY_PAIR_GEN\" found in the mechanism list\n");
		return;
	}

	f = fopen(opt_file_to_write, "rb");
	if (f == NULL)
		util_fatal("Couldn't open file \"%s\"\n", opt_file_to_write);
	fclose(f);

	/* Get for a not-yet-existing ID */
	while(find_object(session, CKO_PRIVATE_KEY, &priv_key, id, id_len, 0))
		id[0]++;

	printf("\n*** Generating a %s key pair ***\n", opt_key_type);

	if (!gen_keypair(slot, session, &pub_key, &priv_key, opt_key_type))
		return;

	tmp = getID(session, priv_key, (CK_ULONG *) &opt_object_id_len);
	if (opt_object_id_len == 0) {
		printf("ERR: newly generated private key has no (or an empty) CKA_ID\n");
		return;
	}
	memcpy(opt_object_id, tmp, opt_object_id_len);

	/* This is done in NSS */
	getMODULUS(session, priv_key, &mod_len);
	if (mod_len < 5 || mod_len > 10000) { /* should be resonable limits */
		printf("ERR: GetAttribute(privkey, CKA_MODULUS) doesn't seem to work\n");
		return;
	}

	printf("\n*** Changing the CKA_ID of private and public key into one of 20 bytes ***\n");

	rv = p11->C_SetAttributeValue(session, priv_key, attribs, 1);
	if (rv != CKR_OK)
		p11_fatal("C_SetAttributeValue(priv_key)", rv);

	rv = p11->C_SetAttributeValue(session, pub_key, attribs, 1);
	if (rv != CKR_OK)
		p11_fatal("C_SetAttributeValue(pub_key)", rv);

	printf("\n*** Do a signature and verify it (presumably to test the keys) ***\n");

	data = buf;
	data_len = 20;
	rv = p11->C_SignInit(session, &mech, priv_key);
	if (rv != CKR_OK)
		p11_fatal("C_SignInit", rv);
	rv = p11->C_Sign(session, data, data_len, NULL, &sig_len);
	if (rv != CKR_OK)
		p11_fatal("C_Sign", rv);
	sig_len = 20;
	rv = p11->C_Sign(session, data, data_len, sig, &sig_len);
	if (rv != CKR_BUFFER_TOO_SMALL) {
		printf("ERR: C_Sign() didn't return CKR_BUFFER_TO_SMALL but %s\n", CKR2Str(rv));
		return;
	}
	rv = p11->C_Sign(session, data, data_len, sig, &sig_len);
	if (rv != CKR_OK)
		p11_fatal("C_Sign", rv);

	rv = p11->C_VerifyInit(session, &mech, pub_key);
	if (rv != CKR_OK)
		p11_fatal("C_VerifyInit", rv);
	rv = p11->C_Verify(session, data, data_len, sig, sig_len);
	if (rv != CKR_OK)
		p11_fatal("C_Verify", rv);

	/* Sign the certificate request */

	printf("\n*** Signing the certificate request ***\n");

	data = md5_and_digestinfo;
	data_len = 20;
	rv = p11->C_SignInit(session, &mech, priv_key);
	rv = p11->C_Sign(session, data, data_len, sig, &sig_len);
	if (rv != CKR_OK)
		p11_fatal("C_SignInit", rv);
	if (rv != CKR_OK)
		p11_fatal("C_Sign", rv);

	printf("\n*** Changing the CKA_LABEL, CKA_ID and CKA_SUBJECT of the public key ***\n");

	rv = p11->C_SetAttributeValue(session, pub_key, attribs, 3);
	if (rv != CKR_OK)
		p11_fatal("C_SetAttributeValue", rv);

	printf("\n*** Logging off and releasing pkcs11 lib ***\n");

	rv = p11->C_CloseAllSessions(slot);
	if (rv != CKR_OK)
		p11_fatal("CloseAllSessions", rv);

	rv = p11->C_Finalize(NULL);
	if (rv != CKR_OK)
		p11_fatal("Finalize", rv);

	C_UnloadModule(module);

	/* Now we assume the user turns of her PC and comes back tomorrow to see
	 * if here cert is allready made and to install it (as is done next) */

	printf("\n*** In real life, the cert req should now be sent to the CA ***\n");

	printf("\n*** Loading the pkcs11 lib, opening a session and logging in ***\n");

	module = C_LoadModule(opt_module, &p11);
	if (module == NULL)
		util_fatal("Failed to load pkcs11 module");

	rv = p11->C_Initialize(NULL);
	if (rv == CKR_CRYPTOKI_ALREADY_INITIALIZED)
		printf("\n*** Cryptoki library has already been initialized ***\n");
	else if (rv != CKR_OK)
		p11_fatal("C_Initialize", rv);

	rv = p11->C_OpenSession(opt_slot, CKF_SERIAL_SESSION| CKF_RW_SESSION,
			NULL, NULL, &session);
	if (rv != CKR_OK)
		p11_fatal("C_OpenSession", rv);

	login(session, CKU_USER);

	printf("\n*** Put a cert on the card (NOTE: doesn't correspond with the key!) ***\n");

	opt_object_class = CKO_CERTIFICATE;
	memcpy(opt_object_id, id, id_len);
	opt_object_id_len = id_len;
	opt_object_label = (char *) label;
	if (!write_object(session))
		return;

	printf("\n==> OK, successfull! Should work with Mozilla\n");
}


static void test_ec(CK_SLOT_ID slot, CK_SESSION_HANDLE session)
{
	CK_MECHANISM		mech = {CKM_ECDSA_SHA1, NULL_PTR, 0};
	CK_MECHANISM_TYPE	*mech_type = NULL;
	CK_OBJECT_HANDLE	pub_key, priv_key;
	CK_ULONG		i, num_mechs = 0;
	CK_RV			rv;
	CK_BYTE			*tmp;
	CK_BYTE			*data_to_sign = (CK_BYTE *)"My Heart's in the Highland";
	CK_BYTE			*data, sig[512];
	CK_ULONG		data_len, sig_len;
	CK_BYTE			*id = (CK_BYTE *) "abcdefghijklmnopqrst";
	CK_ULONG		id_len = strlen((char *)id), ec_params_len, ec_point_len;
	CK_BYTE			*label = (CK_BYTE *) "Just a label";
	CK_ULONG		label_len = 12;
	CK_ATTRIBUTE		attribs[3] = {
		{CKA_ID, id, id_len},
		{CKA_LABEL, label, label_len},
		{CKA_SUBJECT, (void *) "This won't be used in our lib", 29}
	};

	printf("\n*** We already opened a session and logged in ***\n");

	num_mechs = get_mechanisms(slot, &mech_type, -1);
	for (i = 0; i < num_mechs; i++)
		if (mech_type[i] == CKM_EC_KEY_PAIR_GEN)
			break;
	if (i == num_mechs) {
		printf("ERR: no 'CKM_EC_KEY_PAIR_GEN' found in the mechanism list\n");
		return;
	}

	printf("*** Generating EC key pair ***\n");
	if (!gen_keypair(slot, session, &pub_key, &priv_key, opt_key_type))
		return;

	tmp = getID(session, priv_key, (CK_ULONG *) &opt_object_id_len);
	if (opt_object_id_len == 0) {
		printf("ERR: newly generated private key has no (or an empty) CKA_ID\n");
		return;
	}
	memcpy(opt_object_id, tmp, opt_object_id_len);

	/* This is done in NSS */
	getEC_PARAMS(session, priv_key, &ec_params_len);
	if (ec_params_len < 5 || ec_params_len > 10000) {
		printf("ERR: GetAttribute(privkey, CKA_EC_PARAMS) doesn't seem to work\n");
		return;
	}
	getEC_POINT(session, pub_key, &ec_point_len);
	if (ec_point_len < 5 || ec_point_len > 10000) {
		printf("ERR: GetAttribute(pubkey, CKA_EC_POINT) doesn't seem to work\n");
		return;
	}

	printf("*** Changing the CKA_ID of private and public key into one of 20 bytes ***\n");
	rv = p11->C_SetAttributeValue(session, priv_key, attribs, 1);
	if (rv != CKR_OK)
		p11_fatal("C_SetAttributeValue(priv_key)", rv);

	rv = p11->C_SetAttributeValue(session, pub_key, attribs, 1);
	if (rv != CKR_OK)
		p11_fatal("C_SetAttributeValue(pub_key)", rv);


	printf("*** Do a signature ***\n");
	data = data_to_sign;
	data_len = sizeof(data_to_sign);
	rv = p11->C_SignInit(session, &mech, priv_key);
	if (rv != CKR_OK)
		p11_fatal("C_SignInit", rv);
	rv = p11->C_Sign(session, data, data_len, NULL, &sig_len);
	if (rv != CKR_OK)
		p11_fatal("C_Sign", rv);
	sig_len = 20;
	rv = p11->C_Sign(session, data, data_len, sig, &sig_len);
	if (rv != CKR_BUFFER_TOO_SMALL) {
		printf("ERR: C_Sign() didn't return CKR_BUFFER_TO_SMALL but %s\n", CKR2Str(rv));
		return;
	}
	rv = p11->C_Sign(session, data, data_len, sig, &sig_len);
	if (rv != CKR_OK)
		p11_fatal("C_Sign", rv);

	printf("*** Changing the CKA_LABEL, CKA_ID and CKA_SUBJECT of the public key ***\n");
	rv = p11->C_SetAttributeValue(session, pub_key, attribs, 3);
	if (rv != CKR_OK)
		p11_fatal("C_SetAttributeValue", rv);

	printf("==> OK\n");
}

#ifndef _WIN32
static void test_fork(void)
{
	CK_RV rv;
	pid_t pid = fork();

	if (!pid) {
		printf("*** Calling C_Initialize in forked child process ***\n");
		rv = p11->C_Initialize(NULL);
		if (rv != CKR_OK)
			p11_fatal("C_Initialize in child\n", rv);
		exit(0);
	} else if (pid < 0) {
		util_fatal("Failed to fork for test: %s", strerror(errno));
	} else {
		int st;
		waitpid(pid, &st, 0);
		if (!WIFEXITED(st) || WEXITSTATUS(st))
			util_fatal("Child process exited with status %d", st);
	}

}
#endif

static const char *p11_flag_names(struct flag_info *list, CK_FLAGS value)
{
	static char	buffer[1024];
	const char	*sepa = "";

	buffer[0] = '\0';
	while (list->value) {
		if (list->value & value) {
			strlcat(buffer, sepa, sizeof buffer);
			strlcat(buffer, list->name, sizeof buffer);
			value &= ~list->value;
			sepa = ", ";
		}
		list++;
	}
	if (value) {
		sprintf(buffer+strlen(buffer),
			"%sother flags=0x%x", sepa,
			(unsigned int) value);
	}
	return buffer;
}

static const char *p11_slot_info_flags(CK_FLAGS value)
{
	static struct flag_info	slot_flags[] = {
		{ CKF_TOKEN_PRESENT, "token present" },
		{ CKF_REMOVABLE_DEVICE, "removable device" },
		{ CKF_HW_SLOT, "hardware slot" },
		{ 0, NULL }
	};

	return p11_flag_names(slot_flags, value);
}

static const char *p11_token_info_flags(CK_FLAGS value)
{
	static struct flag_info	slot_flags[] = {
		{ CKF_RNG, "rng" },
		{ CKF_WRITE_PROTECTED, "readonly" },
		{ CKF_LOGIN_REQUIRED, "login required" },
		{ CKF_USER_PIN_INITIALIZED, "PIN initialized" },
		{ CKF_PROTECTED_AUTHENTICATION_PATH, "PIN pad present" },
		{ CKF_TOKEN_INITIALIZED, "token initialized" },
		{ CKF_USER_PIN_COUNT_LOW, "user PIN count low" },
		{ CKF_USER_PIN_FINAL_TRY, "final user PIN try" },
		{ CKF_USER_PIN_LOCKED, "user PIN locked" },
		{ CKF_USER_PIN_TO_BE_CHANGED, "user PIN to be changed"},
		{ CKF_SO_PIN_TO_BE_CHANGED, "SO PIN to be changed"},
		{ 0, NULL }
	};

	return p11_flag_names(slot_flags, value);
}

static const char *p11_utf8_to_local(CK_UTF8CHAR *string, size_t len)
{
	static char	buffer[512];
	size_t		n, m;

	while (len && string[len-1] == ' ')
		len--;

	/* For now, simply copy this thing */
	for (n = m = 0; n < sizeof(buffer) - 1; n++) {
		if (m >= len)
			break;
		buffer[n] = string[m++];
	}
	buffer[n] = '\0';
	return buffer;
}

static void p11_fatal(const char *func, CK_RV rv)
{
	if (p11)
		p11->C_Finalize(NULL_PTR);
	if (module)
		C_UnloadModule(module);

	util_fatal("PKCS11 function %s failed: rv = %s (0x%0x)\n", func, CKR2Str(rv), (unsigned int) rv);
}

static void p11_warn(const char *func, CK_RV rv)
{
	if (!suppress_warn)
		util_warn("PKCS11 function %s failed: rv = %s (0x%0x)\n", func, CKR2Str(rv), (unsigned int) rv);
}

static void p11_perror(const char *msg, CK_RV rv)
{
	fprintf(stderr, "  ERR: %s failed: %s (0x%0x)\n", msg, CKR2Str(rv), (unsigned int) rv);
}

static int hex_to_bin(const char *in, unsigned char *out, size_t *outlen)
{
	size_t left, count = 0;

	if (in == NULL || *in == '\0') {
		*outlen = 0;
		return 1;
	}

	left = *outlen;

	while (*in != '\0') {
		int byte = 0, nybbles = 2;

		while (nybbles-- && *in && *in != ':') {
			char c;
			byte <<= 4;
			c = *in++;
			if ('0' <= c && c <= '9')
				c -= '0';
			else
			if ('a' <= c && c <= 'f')
				c = c - 'a' + 10;
			else
			if ('A' <= c && c <= 'F')
				c = c - 'A' + 10;
			else {
				printf("hex_to_bin(): invalid char '%c' in hex string\n", c);
				*outlen = 0;
				return 0;
			}
			byte |= c;
		}
		if (*in == ':')
			in++;
		if (left <= 0) {
			printf("hex_to_bin(): hex string too long");
			*outlen = 0;
			return 0;
		}
		out[count++] = (unsigned char) byte;
		left--;
	}

	*outlen = count;
	return 1;
}

static struct mech_info	p11_mechanisms[] = {
      { CKM_RSA_PKCS_KEY_PAIR_GEN,	"RSA-PKCS-KEY-PAIR-GEN", NULL },
      { CKM_RSA_PKCS,		"RSA-PKCS",	NULL },
      { CKM_RSA_9796,		"RSA-9796",	NULL },
      { CKM_RSA_X_509,		"RSA-X-509",	NULL },
      { CKM_MD2_RSA_PKCS,	"MD2-RSA-PKCS",	NULL },
      { CKM_MD5_RSA_PKCS,	"MD5-RSA-PKCS",	"rsa-md5" },
      { CKM_SHA1_RSA_PKCS,	"SHA1-RSA-PKCS",	"rsa-sha1" },
      { CKM_SHA256_RSA_PKCS,	"SHA256-RSA-PKCS",	"rsa-sha256" },
      { CKM_SHA384_RSA_PKCS,	"SHA384-RSA-PKCS",	"rsa-sha384" },
      { CKM_SHA512_RSA_PKCS,	"SHA512-RSA-PKCS",	"rsa-sha512" },
      { CKM_RIPEMD128_RSA_PKCS,	"RIPEMD128-RSA-PKCS",	NULL },
      { CKM_RIPEMD160_RSA_PKCS,	"RIPEMD160-RSA-PKCS",	"rsa-ripemd160" },
      { CKM_RSA_PKCS_OAEP,	"RSA-PKCS-OAEP",	NULL },
      { CKM_RSA_X9_31_KEY_PAIR_GEN,"RSA-X9-31-KEY-PAIR-GEN", NULL },
      { CKM_RSA_X9_31,		"RSA-X9-31",	NULL },
      { CKM_SHA1_RSA_X9_31,	"SHA1-RSA-X9-31",	NULL },
      { CKM_RSA_PKCS_PSS,	"RSA-PKCS-PSS",	NULL },
      { CKM_SHA1_RSA_PKCS_PSS,	"SHA1-RSA-PKCS-PSS",	NULL },
      { CKM_SHA256_RSA_PKCS,	"SHA256-RSA-PKCS-PSS",	NULL },
      { CKM_SHA384_RSA_PKCS,	"SHA384-RSA-PKCS-PSS",	NULL },
      { CKM_SHA512_RSA_PKCS,	"SHA512-RSA-PKCS-PSS",	NULL },
      { CKM_DSA_KEY_PAIR_GEN,	"DSA-KEY-PAIR-GEN",	NULL },
      { CKM_DSA,		"DSA",	NULL },
      { CKM_DSA_SHA1,		"DSA-SHA1", NULL },
      { CKM_DH_PKCS_KEY_PAIR_GEN,"DH-PKCS-KEY-PAIR-GEN", NULL },
      { CKM_DH_PKCS_DERIVE,	"DH-PKCS-DERIVE", NULL },
      { CKM_X9_42_DH_KEY_PAIR_GEN,"X9-42-DH-KEY-PAIR-GEN", NULL },
      { CKM_X9_42_DH_DERIVE,	"X9-42-DH-DERIVE", NULL },
      { CKM_X9_42_DH_HYBRID_DERIVE,"X9-42-DH-HYBRID-DERIVE", NULL },
      { CKM_X9_42_MQV_DERIVE,	"X9-42-MQV-DERIVE", NULL },
      { CKM_RC2_KEY_GEN,	"RC2-KEY-GEN", NULL },
      { CKM_RC2_ECB,		"RC2-ECB", NULL },
      { CKM_RC2_CBC,		"RC2-CBC", NULL },
      { CKM_RC2_MAC,		"RC2-MAC", NULL },
      { CKM_RC2_MAC_GENERAL,	"RC2-MAC-GENERAL", NULL },
      { CKM_RC2_CBC_PAD,	"RC2-CBC-PAD", NULL },
      { CKM_RC4_KEY_GEN,	"RC4-KEY-GEN", NULL },
      { CKM_RC4,		"RC4", NULL },
      { CKM_DES_KEY_GEN,	"DES-KEY-GEN", NULL },
      { CKM_DES_ECB,		"DES-ECB", NULL },
      { CKM_DES_CBC,		"DES-CBC", NULL },
      { CKM_DES_MAC,		"DES-MAC", NULL },
      { CKM_DES_MAC_GENERAL,	"DES-MAC-GENERAL", NULL },
      { CKM_DES_CBC_PAD,	"DES-CBC-PAD", NULL },
      { CKM_DES2_KEY_GEN,	"DES2-KEY-GEN", NULL },
      { CKM_DES3_KEY_GEN,	"DES3-KEY-GEN", NULL },
      { CKM_DES3_ECB,		"DES3-ECB", NULL },
      { CKM_DES3_CBC,		"DES3-CBC", NULL },
      { CKM_DES3_MAC,		"DES3-MAC", NULL },
      { CKM_DES3_MAC_GENERAL,	"DES3-MAC-GENERAL", NULL },
      { CKM_DES3_CBC_PAD,	"DES3-CBC-PAD", NULL },
      { CKM_CDMF_KEY_GEN,	"CDMF-KEY-GEN", NULL },
      { CKM_CDMF_ECB,		"CDMF-ECB", NULL },
      { CKM_CDMF_CBC,		"CDMF-CBC", NULL },
      { CKM_CDMF_MAC,		"CDMF-MAC", NULL },
      { CKM_CDMF_MAC_GENERAL,	"CDMF-MAC-GENERAL", NULL },
      { CKM_CDMF_CBC_PAD,	"CDMF-CBC-PAD", NULL },
      { CKM_MD2,		"MD2", NULL },
      { CKM_MD2_HMAC,		"MD2-HMAC", NULL },
      { CKM_MD2_HMAC_GENERAL,	"MD2-HMAC-GENERAL", NULL },
      { CKM_MD5,		"MD5", NULL },
      { CKM_MD5_HMAC,		"MD5-HMAC", NULL },
      { CKM_MD5_HMAC_GENERAL,	"MD5-HMAC-GENERAL", NULL },
      { CKM_SHA_1,		"SHA-1", NULL },
      { CKM_SHA_1_HMAC,		"SHA-1-HMAC", NULL },
      { CKM_SHA_1_HMAC_GENERAL,	"SHA-1-HMAC-GENERAL", NULL },
      { CKM_SHA256,		"SHA256", NULL },
      { CKM_SHA384,		"SHA384", NULL },
      { CKM_SHA512,		"SHA512", NULL },
      { CKM_RIPEMD128,		"RIPEMD128", NULL },
      { CKM_RIPEMD128_HMAC,	"RIPEMD128-HMAC", NULL },
      { CKM_RIPEMD128_HMAC_GENERAL,"RIPEMD128-HMAC-GENERAL", NULL },
      { CKM_RIPEMD160,		"RIPEMD160", NULL },
      { CKM_RIPEMD160_HMAC,	"RIPEMD160-HMAC", NULL },
      { CKM_RIPEMD160_HMAC_GENERAL,"RIPEMD160-HMAC-GENERAL", NULL },
      { CKM_CAST_KEY_GEN,	"CAST-KEY-GEN", NULL },
      { CKM_CAST_ECB,		"CAST-ECB", NULL },
      { CKM_CAST_CBC,		"CAST-CBC", NULL },
      { CKM_CAST_MAC,		"CAST-MAC", NULL },
      { CKM_CAST_MAC_GENERAL,	"CAST-MAC-GENERAL", NULL },
      { CKM_CAST_CBC_PAD,	"CAST-CBC-PAD", NULL },
      { CKM_CAST3_KEY_GEN,	"CAST3-KEY-GEN", NULL },
      { CKM_CAST3_ECB,		"CAST3-ECB", NULL },
      { CKM_CAST3_CBC,		"CAST3-CBC", NULL },
      { CKM_CAST3_MAC,		"CAST3-MAC", NULL },
      { CKM_CAST3_MAC_GENERAL,	"CAST3-MAC-GENERAL", NULL },
      { CKM_CAST3_CBC_PAD,	"CAST3-CBC-PAD", NULL },
      { CKM_CAST5_KEY_GEN,	"CAST5-KEY-GEN", NULL },
      { CKM_CAST5_ECB,		"CAST5-ECB", NULL },
      { CKM_CAST5_CBC,		"CAST5-CBC", NULL },
      { CKM_CAST5_MAC,		"CAST5-MAC", NULL },
      { CKM_CAST5_MAC_GENERAL,	"CAST5-MAC-GENERAL", NULL },
      { CKM_CAST5_CBC_PAD,	"CAST5-CBC-PAD", NULL },
      { CKM_RC5_KEY_GEN,	"RC5-KEY-GEN", NULL },
      { CKM_RC5_ECB,		"RC5-ECB", NULL },
      { CKM_RC5_CBC,		"RC5-CBC", NULL },
      { CKM_RC5_MAC,		"RC5-MAC", NULL },
      { CKM_RC5_MAC_GENERAL,	"RC5-MAC-GENERAL", NULL },
      { CKM_RC5_CBC_PAD,	"RC5-CBC-PAD", NULL },
      { CKM_IDEA_KEY_GEN,	"IDEA-KEY-GEN", NULL },
      { CKM_IDEA_ECB,		"IDEA-ECB", NULL },
      { CKM_IDEA_CBC,		"IDEA-CBC", NULL },
      { CKM_IDEA_MAC,		"IDEA-MAC", NULL },
      { CKM_IDEA_MAC_GENERAL,	"IDEA-MAC-GENERAL", NULL },
      { CKM_IDEA_CBC_PAD,	"IDEA-CBC-PAD", NULL },
      { CKM_GENERIC_SECRET_KEY_GEN,"GENERIC-SECRET-KEY-GEN", NULL },
      { CKM_CONCATENATE_BASE_AND_KEY,"CONCATENATE-BASE-AND-KEY", NULL },
      { CKM_CONCATENATE_BASE_AND_DATA,"CONCATENATE-BASE-AND-DATA", NULL },
      { CKM_CONCATENATE_DATA_AND_BASE,"CONCATENATE-DATA-AND-BASE", NULL },
      { CKM_XOR_BASE_AND_DATA,	"XOR-BASE-AND-DATA", NULL },
      { CKM_EXTRACT_KEY_FROM_KEY,"EXTRACT-KEY-FROM-KEY", NULL },
      { CKM_SSL3_PRE_MASTER_KEY_GEN,"SSL3-PRE-MASTER-KEY-GEN", NULL },
      { CKM_SSL3_MASTER_KEY_DERIVE,"SSL3-MASTER-KEY-DERIVE", NULL },
      { CKM_SSL3_KEY_AND_MAC_DERIVE,"SSL3-KEY-AND-MAC-DERIVE", NULL },
      { CKM_SSL3_MASTER_KEY_DERIVE_DH,"SSL3-MASTER-KEY-DERIVE-DH", NULL },
      { CKM_TLS_PRE_MASTER_KEY_GEN,"TLS-PRE-MASTER-KEY-GEN", NULL },
      { CKM_TLS_MASTER_KEY_DERIVE,"TLS-MASTER-KEY-DERIVE", NULL },
      { CKM_TLS_KEY_AND_MAC_DERIVE,"TLS-KEY-AND-MAC-DERIVE", NULL },
      { CKM_TLS_MASTER_KEY_DERIVE_DH,"TLS-MASTER-KEY-DERIVE-DH", NULL },
      { CKM_SSL3_MD5_MAC,	"SSL3-MD5-MAC", NULL },
      { CKM_SSL3_SHA1_MAC,	"SSL3-SHA1-MAC", NULL },
      { CKM_MD5_KEY_DERIVATION,	"MD5-KEY-DERIVATION", NULL },
      { CKM_MD2_KEY_DERIVATION,	"MD2-KEY-DERIVATION", NULL },
      { CKM_SHA1_KEY_DERIVATION,"SHA1-KEY-DERIVATION", NULL },
      { CKM_PBE_MD2_DES_CBC,	"PBE-MD2-DES-CBC", NULL },
      { CKM_PBE_MD5_DES_CBC,	"PBE-MD5-DES-CBC", NULL },
      { CKM_PBE_MD5_CAST_CBC,	"PBE-MD5-CAST-CBC", NULL },
      { CKM_PBE_MD5_CAST3_CBC,	"PBE-MD5-CAST3-CBC", NULL },
      { CKM_PBE_MD5_CAST5_CBC,	"PBE-MD5-CAST5-CBC", NULL },
      { CKM_PBE_SHA1_CAST5_CBC,	"PBE-SHA1-CAST5-CBC", NULL },
      { CKM_PBE_SHA1_RC4_128,	"PBE-SHA1-RC4-128", NULL },
      { CKM_PBE_SHA1_RC4_40,	"PBE-SHA1-RC4-40", NULL },
      { CKM_PBE_SHA1_DES3_EDE_CBC,"PBE-SHA1-DES3-EDE-CBC", NULL },
      { CKM_PBE_SHA1_DES2_EDE_CBC,"PBE-SHA1-DES2-EDE-CBC", NULL },
      { CKM_PBE_SHA1_RC2_128_CBC,"PBE-SHA1-RC2-128-CBC", NULL },
      { CKM_PBE_SHA1_RC2_40_CBC,"PBE-SHA1-RC2-40-CBC", NULL },
      { CKM_PKCS5_PBKD2,	"PKCS5-PBKD2", NULL },
      { CKM_PBA_SHA1_WITH_SHA1_HMAC,"PBA-SHA1-WITH-SHA1-HMAC", NULL },
      { CKM_KEY_WRAP_LYNKS,	"KEY-WRAP-LYNKS", NULL },
      { CKM_KEY_WRAP_SET_OAEP,	"KEY-WRAP-SET-OAEP", NULL },
      { CKM_SKIPJACK_KEY_GEN,	"SKIPJACK-KEY-GEN", NULL },
      { CKM_SKIPJACK_ECB64,	"SKIPJACK-ECB64", NULL },
      { CKM_SKIPJACK_CBC64,	"SKIPJACK-CBC64", NULL },
      { CKM_SKIPJACK_OFB64,	"SKIPJACK-OFB64", NULL },
      { CKM_SKIPJACK_CFB64,	"SKIPJACK-CFB64", NULL },
      { CKM_SKIPJACK_CFB32,	"SKIPJACK-CFB32", NULL },
      { CKM_SKIPJACK_CFB16,	"SKIPJACK-CFB16", NULL },
      { CKM_SKIPJACK_CFB8,	"SKIPJACK-CFB8", NULL },
      { CKM_SKIPJACK_WRAP,	"SKIPJACK-WRAP", NULL },
      { CKM_SKIPJACK_PRIVATE_WRAP,"SKIPJACK-PRIVATE-WRAP", NULL },
      { CKM_SKIPJACK_RELAYX,	"SKIPJACK-RELAYX", NULL },
      { CKM_KEA_KEY_PAIR_GEN,	"KEA-KEY-PAIR-GEN", NULL },
      { CKM_KEA_KEY_DERIVE,	"KEA-KEY-DERIVE", NULL },
      { CKM_FORTEZZA_TIMESTAMP,	"FORTEZZA-TIMESTAMP", NULL },
      { CKM_BATON_KEY_GEN,	"BATON-KEY-GEN", NULL },
      { CKM_BATON_ECB128,	"BATON-ECB128", NULL },
      { CKM_BATON_ECB96,	"BATON-ECB96", NULL },
      { CKM_BATON_CBC128,	"BATON-CBC128", NULL },
      { CKM_BATON_COUNTER,	"BATON-COUNTER", NULL },
      { CKM_BATON_SHUFFLE,	"BATON-SHUFFLE", NULL },
      { CKM_BATON_WRAP,		"BATON-WRAP", NULL },
      { CKM_ECDSA_KEY_PAIR_GEN,	"ECDSA-KEY-PAIR-GEN", NULL },
      { CKM_ECDSA,		"ECDSA", NULL },
      { CKM_ECDSA_SHA1,		"ECDSA-SHA1", NULL },
      { CKM_ECDH1_DERIVE,	"ECDH1-DERIVE", NULL },
      { CKM_ECDH1_COFACTOR_DERIVE,"ECDH1-COFACTOR-DERIVE", NULL },
      { CKM_ECMQV_DERIVE,	"ECMQV-DERIVE", NULL },
      { CKM_JUNIPER_KEY_GEN,	"JUNIPER-KEY-GEN", NULL },
      { CKM_JUNIPER_ECB128,	"JUNIPER-ECB128", NULL },
      { CKM_JUNIPER_CBC128,	"JUNIPER-CBC128", NULL },
      { CKM_JUNIPER_COUNTER,	"JUNIPER-COUNTER", NULL },
      { CKM_JUNIPER_SHUFFLE,	"JUNIPER-SHUFFLE", NULL },
      { CKM_JUNIPER_WRAP,	"JUNIPER-WRAP", NULL },
      { CKM_FASTHASH,		"FASTHASH", NULL },
      { CKM_AES_KEY_GEN,	"AES-KEY-GEN", NULL },
      { CKM_AES_ECB,		"AES-ECB", NULL },
      { CKM_AES_CBC,		"AES-CBC", NULL },
      { CKM_AES_MAC,		"AES-MAC", NULL },
      { CKM_AES_MAC_GENERAL,	"AES-MAC-GENERAL", NULL },
      { CKM_AES_CBC_PAD,	"AES-CBC-PAD", NULL },
      { CKM_GOSTR3410_KEY_PAIR_GEN,"GOSTR3410-KEY-PAIR-GEN", NULL },
      { CKM_GOSTR3410,		"GOSTR3410", NULL },
      { CKM_GOSTR3410_WITH_GOSTR3411,"GOSTR3410-WITH-GOSTR3411", NULL },
      { CKM_GOSTR3411,		"GOSTR3411", NULL },
      { CKM_DSA_PARAMETER_GEN,	"DSA-PARAMETER-GEN", NULL },
      { CKM_DH_PKCS_PARAMETER_GEN,"DH-PKCS-PARAMETER-GEN", NULL },
      { CKM_X9_42_DH_PARAMETER_GEN,"X9-42-DH-PARAMETER-GEN", NULL },
      { 0, NULL, NULL }
};

static const char *p11_mechanism_to_name(CK_MECHANISM_TYPE mech)
{
	static char temp[64];
	struct mech_info *mi;

	for (mi = p11_mechanisms; mi->name; mi++) {
		if (mi->mech == mech)
			return mi->name;
	}
	snprintf(temp, sizeof(temp), "mechtype-%lu", (unsigned long) mech);
	return temp;
}

static CK_MECHANISM_TYPE p11_name_to_mechanism(const char *name)
{
	struct mech_info *mi;

	for (mi = p11_mechanisms; mi->name; mi++) {
		if (!strcasecmp(mi->name, name)
		 || (mi->short_name && !strcasecmp(mi->short_name, name)))
			return mi->mech;
	}
	util_fatal("Unknown PKCS11 mechanism \"%s\"\n", name);
	return 0; /* gcc food */
}

static const char * CKR2Str(CK_ULONG res)
{
	switch (res) {
	case CKR_OK:
		return "CKR_OK";
	case CKR_CANCEL:
		return "CKR_CANCEL";
	case CKR_HOST_MEMORY:
		return "CKR_HOST_MEMORY";
	case CKR_SLOT_ID_INVALID:
		return "CKR_SLOT_ID_INVALID";
	case CKR_GENERAL_ERROR:
		return "CKR_GENERAL_ERROR";
	case CKR_FUNCTION_FAILED:
		return "CKR_FUNCTION_FAILED";
	case CKR_ARGUMENTS_BAD:
		return "CKR_ARGUMENTS_BAD";
	case CKR_NO_EVENT:
		return "CKR_NO_EVENT";
	case CKR_NEED_TO_CREATE_THREADS:
		return "CKR_NEED_TO_CREATE_THREADS";
	case CKR_CANT_LOCK:
		return "CKR_CANT_LOCK";
	case CKR_ATTRIBUTE_READ_ONLY:
		return "CKR_ATTRIBUTE_READ_ONLY";
	case CKR_ATTRIBUTE_SENSITIVE:
		return "CKR_ATTRIBUTE_SENSITIVE";
	case CKR_ATTRIBUTE_TYPE_INVALID:
		return "CKR_ATTRIBUTE_TYPE_INVALID";
	case CKR_ATTRIBUTE_VALUE_INVALID:
		return "CKR_ATTRIBUTE_VALUE_INVALID";
	case CKR_DATA_INVALID:
		return "CKR_DATA_INVALID";
	case CKR_DATA_LEN_RANGE:
		return "CKR_DATA_LEN_RANGE";
	case CKR_DEVICE_ERROR:
		return "CKR_DEVICE_ERROR";
	case CKR_DEVICE_MEMORY:
		return "CKR_DEVICE_MEMORY";
	case CKR_DEVICE_REMOVED:
		return "CKR_DEVICE_REMOVED";
	case CKR_ENCRYPTED_DATA_INVALID:
		return "CKR_ENCRYPTED_DATA_INVALID";
	case CKR_ENCRYPTED_DATA_LEN_RANGE:
		return "CKR_ENCRYPTED_DATA_LEN_RANGE";
	case CKR_FUNCTION_CANCELED:
		return "CKR_FUNCTION_CANCELED";
	case CKR_FUNCTION_NOT_PARALLEL:
		return "CKR_FUNCTION_NOT_PARALLEL";
	case CKR_FUNCTION_NOT_SUPPORTED:
		return "CKR_FUNCTION_NOT_SUPPORTED";
	case CKR_KEY_HANDLE_INVALID:
		return "CKR_KEY_HANDLE_INVALID";
	case CKR_KEY_SIZE_RANGE:
		return "CKR_KEY_SIZE_RANGE";
	case CKR_KEY_TYPE_INCONSISTENT:
		return "CKR_KEY_TYPE_INCONSISTENT";
	case CKR_KEY_NOT_NEEDED:
		return "CKR_KEY_NOT_NEEDED";
	case CKR_KEY_CHANGED:
		return "CKR_KEY_CHANGED";
	case CKR_KEY_NEEDED:
		return "CKR_KEY_NEEDED";
	case CKR_KEY_INDIGESTIBLE:
		return "CKR_KEY_INDIGESTIBLE";
	case CKR_KEY_FUNCTION_NOT_PERMITTED:
		return "CKR_KEY_FUNCTION_NOT_PERMITTED";
	case CKR_KEY_NOT_WRAPPABLE:
		return "CKR_KEY_NOT_WRAPPABLE";
	case CKR_KEY_UNEXTRACTABLE:
		return "CKR_KEY_UNEXTRACTABLE";
	case CKR_MECHANISM_INVALID:
		return "CKR_MECHANISM_INVALID";
	case CKR_MECHANISM_PARAM_INVALID:
		return "CKR_MECHANISM_PARAM_INVALID";
	case CKR_OBJECT_HANDLE_INVALID:
		return "CKR_OBJECT_HANDLE_INVALID";
	case CKR_OPERATION_ACTIVE:
		return "CKR_OPERATION_ACTIVE";
	case CKR_OPERATION_NOT_INITIALIZED:
		return "CKR_OPERATION_NOT_INITIALIZED";
	case CKR_PIN_INCORRECT:
		return "CKR_PIN_INCORRECT";
	case CKR_PIN_INVALID:
		return "CKR_PIN_INVALID";
	case CKR_PIN_LEN_RANGE:
		return "CKR_PIN_LEN_RANGE";
	case CKR_PIN_EXPIRED:
		return "CKR_PIN_EXPIRED";
	case CKR_PIN_LOCKED:
		return "CKR_PIN_LOCKED";
	case CKR_SESSION_CLOSED:
		return "CKR_SESSION_CLOSED";
	case CKR_SESSION_COUNT:
		return "CKR_SESSION_COUNT";
	case CKR_SESSION_HANDLE_INVALID:
		return "CKR_SESSION_HANDLE_INVALID";
	case CKR_SESSION_PARALLEL_NOT_SUPPORTED:
		return "CKR_SESSION_PARALLEL_NOT_SUPPORTED";
	case CKR_SESSION_READ_ONLY:
		return "CKR_SESSION_READ_ONLY";
	case CKR_SESSION_EXISTS:
		return "CKR_SESSION_EXISTS";
	case CKR_SESSION_READ_ONLY_EXISTS:
		return "CKR_SESSION_READ_ONLY_EXISTS";
	case CKR_SESSION_READ_WRITE_SO_EXISTS:
		return "CKR_SESSION_READ_WRITE_SO_EXISTS";
	case CKR_SIGNATURE_INVALID:
		return "CKR_SIGNATURE_INVALID";
	case CKR_SIGNATURE_LEN_RANGE:
		return "CKR_SIGNATURE_LEN_RANGE";
	case CKR_TEMPLATE_INCOMPLETE:
		return "CKR_TEMPLATE_INCOMPLETE";
	case CKR_TEMPLATE_INCONSISTENT:
		return "CKR_TEMPLATE_INCONSISTENT";
	case CKR_TOKEN_NOT_PRESENT:
		return "CKR_TOKEN_NOT_PRESENT";
	case CKR_TOKEN_NOT_RECOGNIZED:
		return "CKR_TOKEN_NOT_RECOGNIZED";
	case CKR_TOKEN_WRITE_PROTECTED:
		return "CKR_TOKEN_WRITE_PROTECTED";
	case CKR_UNWRAPPING_KEY_HANDLE_INVALID:
		return "CKR_UNWRAPPING_KEY_HANDLE_INVALID";
	case CKR_UNWRAPPING_KEY_SIZE_RANGE:
		return "CKR_UNWRAPPING_KEY_SIZE_RANGE";
	case CKR_UNWRAPPING_KEY_TYPE_INCONSISTENT:
		return "CKR_UNWRAPPING_KEY_TYPE_INCONSISTENT";
	case CKR_USER_ALREADY_LOGGED_IN:
		return "CKR_USER_ALREADY_LOGGED_IN";
	case CKR_USER_NOT_LOGGED_IN:
		return "CKR_USER_NOT_LOGGED_IN";
	case CKR_USER_PIN_NOT_INITIALIZED:
		return "CKR_USER_PIN_NOT_INITIALIZED";
	case CKR_USER_TYPE_INVALID:
		return "CKR_USER_TYPE_INVALID";
	case CKR_USER_ANOTHER_ALREADY_LOGGED_IN:
		return "CKR_USER_ANOTHER_ALREADY_LOGGED_IN";
	case CKR_USER_TOO_MANY_TYPES:
		return "CKR_USER_TOO_MANY_TYPES";
	case CKR_WRAPPED_KEY_INVALID:
		return "CKR_WRAPPED_KEY_INVALID";
	case CKR_WRAPPED_KEY_LEN_RANGE:
		return "CKR_WRAPPED_KEY_LEN_RANGE";
	case CKR_WRAPPING_KEY_HANDLE_INVALID:
		return "CKR_WRAPPING_KEY_HANDLE_INVALID";
	case CKR_WRAPPING_KEY_SIZE_RANGE:
		return "CKR_WRAPPING_KEY_SIZE_RANGE";
	case CKR_WRAPPING_KEY_TYPE_INCONSISTENT:
		return "CKR_WRAPPING_KEY_TYPE_INCONSISTENT";
	case CKR_RANDOM_SEED_NOT_SUPPORTED:
		return "CKR_RANDOM_SEED_NOT_SUPPORTED";
	case CKR_RANDOM_NO_RNG:
		return "CKR_RANDOM_NO_RNG";
	case CKR_DOMAIN_PARAMS_INVALID:
		return "CKR_DOMAIN_PARAMS_INVALID";
	case CKR_BUFFER_TOO_SMALL:
		return "CKR_BUFFER_TOO_SMALL";
	case CKR_SAVED_STATE_INVALID:
		return "CKR_SAVED_STATE_INVALID";
	case CKR_INFORMATION_SENSITIVE:
		return "CKR_INFORMATION_SENSITIVE";
	case CKR_STATE_UNSAVEABLE:
		return "CKR_STATE_UNSAVEABLE";
	case CKR_CRYPTOKI_NOT_INITIALIZED:
		return "CKR_CRYPTOKI_NOT_INITIALIZED";
	case CKR_CRYPTOKI_ALREADY_INITIALIZED:
		return "CKR_CRYPTOKI_ALREADY_INITIALIZED";
	case CKR_MUTEX_BAD:
		return "CKR_MUTEX_BAD";
	case CKR_MUTEX_NOT_LOCKED:
		return "CKR_MUTEX_NOT_LOCKED";
	case CKR_VENDOR_DEFINED:
		return "CKR_VENDOR_DEFINED";
	}
	return "unknown PKCS11 error";
}<|MERGE_RESOLUTION|>--- conflicted
+++ resolved
@@ -2675,25 +2675,14 @@
 #if defined(ENABLE_OPENSSL) && OPENSSL_VERSION_NUMBER >= 0x00908000L && !defined(OPENSSL_NO_EC) && !defined(OPENSSL_NO_ECDSA)
 	case CKM_ECDH1_COFACTOR_DERIVE:
 	case CKM_ECDH1_DERIVE:
-<<<<<<< HEAD
+
 		/*  Use OpenSSL to read the other public key, and get the raw version */
 		{
 		int len;
-=======
-		/*  Use OpenSSL to read the other public key, and get the raw verion */
-		{				
-		int len;		
->>>>>>> b8e5de63
 		BIO     *bio_in = NULL;
 		const EC_KEY  *eckey = NULL;
 		const EC_GROUP *ecgroup = NULL;
 		const EC_POINT * ecpoint = NULL;
-		
-		buf_size = 512; /* TODO: calculate buffer size from key length */	
-		buf = malloc(buf_size);	
-		
-		if (!buf)
-		    util_fatal("Failed to allocate memory for other party's public point.")
 
 		buf_size = 512; /* TODO: calculate buffer size from key length */	
 		buf = malloc(buf_size);
@@ -2734,17 +2723,10 @@
 	}
 
 	rv = p11->C_DeriveKey(session, &mech, key, newkey_template, 5, &newkey);
-<<<<<<< HEAD
 
 	free(buf);
 	buf = NULL;
 
-=======
-	
-	free(buf);
-	buf = NULL;
-	
->>>>>>> b8e5de63
 	if (rv != CKR_OK)
 	    p11_fatal("C_DeriveKey", rv);
 

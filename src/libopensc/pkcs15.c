/*
 * pkcs15.c: PKCS #15 general functions
 *
 * Copyright (C) 2001, 2002  Juha Yrjölä <juha.yrjola@iki.fi>
 *
 * This library is free software; you can redistribute it and/or
 * modify it under the terms of the GNU Lesser General Public
 * License as published by the Free Software Foundation; either
 * version 2.1 of the License, or (at your option) any later version.
 *
 * This library is distributed in the hope that it will be useful,
 * but WITHOUT ANY WARRANTY; without even the implied warranty of
 * MERCHANTABILITY or FITNESS FOR A PARTICULAR PURPOSE.  See the GNU
 * Lesser General Public License for more details.
 *
 * You should have received a copy of the GNU Lesser General Public
 * License along with this library; if not, write to the Free Software
 * Foundation, Inc., 59 Temple Place, Suite 330, Boston, MA  02111-1307  USA
 */

#ifdef HAVE_CONFIG_H
#include <config.h>
#endif

#include <stdlib.h>
#include <string.h>
#include <stdio.h>
#include <assert.h>
#include <ctype.h>

#include "cardctl.h"
#include "internal.h"
#include "pkcs15.h"
#include "asn1.h"
#include "common/libscdl.h"

#ifdef ENABLE_OPENSSL
#include <openssl/sha.h>
#endif

#ifdef HAVE_SYS_TIME_H
#include <sys/time.h>
#endif

static const struct sc_asn1_entry c_asn1_twlabel[] = {
	{ "twlabel", SC_ASN1_UTF8STRING, SC_ASN1_TAG_UTF8STRING, 0, NULL, NULL },
	{ NULL, 0, 0, 0, NULL, NULL }
};

static const struct sc_asn1_entry c_asn1_algorithm_info[7] = {
	{ "reference",		SC_ASN1_INTEGER,	SC_ASN1_TAG_INTEGER,	0, NULL, NULL },
	{ "algorithmPKCS#11",	SC_ASN1_INTEGER,	SC_ASN1_TAG_INTEGER,	0, NULL, NULL },
	{ "parameters",		SC_ASN1_CHOICE,		0,			0, NULL, NULL },
	{ "supportedOperations",SC_ASN1_BIT_FIELD,	SC_ASN1_TAG_BIT_STRING,	0, NULL, NULL },
	{ "objId",		SC_ASN1_OBJECT,		SC_ASN1_TAG_OBJECT,	SC_ASN1_OPTIONAL, NULL, NULL },
	{ "algRef",		SC_ASN1_INTEGER,	SC_ASN1_TAG_INTEGER,	SC_ASN1_OPTIONAL, NULL, NULL },
	{ NULL, 0, 0, 0, NULL, NULL }
};

static const struct sc_asn1_entry c_asn1_algorithm_info_parameters[3] = {
	{ "PKCS15RSAParameters",SC_ASN1_NULL,		SC_ASN1_TAG_NULL,	0, NULL, NULL },
	{ "PKCS15ECParameters",	SC_ASN1_OBJECT,		SC_ASN1_TAG_OBJECT,	0, NULL, NULL },
	{ NULL, 0, 0, 0, NULL, NULL }
};

/*
 * in src/libopensc/types.h SC_MAX_SUPPORTED_ALGORITHMS  defined as 16
 */
static const struct sc_asn1_entry c_asn1_supported_algorithms[SC_MAX_SUPPORTED_ALGORITHMS + 1] = {
	{ "algorithmInfo", SC_ASN1_STRUCT, SC_ASN1_TAG_SEQUENCE | SC_ASN1_CONS, SC_ASN1_OPTIONAL, NULL, NULL },
	{ "algorithmInfo", SC_ASN1_STRUCT, SC_ASN1_TAG_SEQUENCE | SC_ASN1_CONS, SC_ASN1_OPTIONAL, NULL, NULL },
	{ "algorithmInfo", SC_ASN1_STRUCT, SC_ASN1_TAG_SEQUENCE | SC_ASN1_CONS, SC_ASN1_OPTIONAL, NULL, NULL },
	{ "algorithmInfo", SC_ASN1_STRUCT, SC_ASN1_TAG_SEQUENCE | SC_ASN1_CONS, SC_ASN1_OPTIONAL, NULL, NULL },
	{ "algorithmInfo", SC_ASN1_STRUCT, SC_ASN1_TAG_SEQUENCE | SC_ASN1_CONS, SC_ASN1_OPTIONAL, NULL, NULL },
	{ "algorithmInfo", SC_ASN1_STRUCT, SC_ASN1_TAG_SEQUENCE | SC_ASN1_CONS, SC_ASN1_OPTIONAL, NULL, NULL },
	{ "algorithmInfo", SC_ASN1_STRUCT, SC_ASN1_TAG_SEQUENCE | SC_ASN1_CONS, SC_ASN1_OPTIONAL, NULL, NULL },
	{ "algorithmInfo", SC_ASN1_STRUCT, SC_ASN1_TAG_SEQUENCE | SC_ASN1_CONS, SC_ASN1_OPTIONAL, NULL, NULL },
	{ "algorithmInfo", SC_ASN1_STRUCT, SC_ASN1_TAG_SEQUENCE | SC_ASN1_CONS, SC_ASN1_OPTIONAL, NULL, NULL },
	{ "algorithmInfo", SC_ASN1_STRUCT, SC_ASN1_TAG_SEQUENCE | SC_ASN1_CONS, SC_ASN1_OPTIONAL, NULL, NULL },
	{ "algorithmInfo", SC_ASN1_STRUCT, SC_ASN1_TAG_SEQUENCE | SC_ASN1_CONS, SC_ASN1_OPTIONAL, NULL, NULL },
	{ "algorithmInfo", SC_ASN1_STRUCT, SC_ASN1_TAG_SEQUENCE | SC_ASN1_CONS, SC_ASN1_OPTIONAL, NULL, NULL },
	{ "algorithmInfo", SC_ASN1_STRUCT, SC_ASN1_TAG_SEQUENCE | SC_ASN1_CONS, SC_ASN1_OPTIONAL, NULL, NULL },
	{ "algorithmInfo", SC_ASN1_STRUCT, SC_ASN1_TAG_SEQUENCE | SC_ASN1_CONS, SC_ASN1_OPTIONAL, NULL, NULL },
	{ "algorithmInfo", SC_ASN1_STRUCT, SC_ASN1_TAG_SEQUENCE | SC_ASN1_CONS, SC_ASN1_OPTIONAL, NULL, NULL },
	{ "algorithmInfo", SC_ASN1_STRUCT, SC_ASN1_TAG_SEQUENCE | SC_ASN1_CONS, SC_ASN1_OPTIONAL, NULL, NULL },
	{ NULL, 0, 0, 0, NULL, NULL }
};

#define C_ASN1_LAST_UPDATE_SIZE 3
static const struct sc_asn1_entry c_asn1_last_update[C_ASN1_LAST_UPDATE_SIZE] = {
	{ "generalizedTime",	SC_ASN1_GENERALIZEDTIME, SC_ASN1_TAG_GENERALIZEDTIME,	SC_ASN1_OPTIONAL, NULL, NULL },
	{ "referencedTime",	SC_ASN1_PATH, SC_ASN1_TAG_SEQUENCE | SC_ASN1_CONS,	SC_ASN1_OPTIONAL, NULL, NULL },
	{ NULL, 0, 0, 0, NULL, NULL }
};

#define C_ASN1_PROFILE_INDICATION_SIZE 3
static const struct sc_asn1_entry c_asn1_profile_indication[C_ASN1_PROFILE_INDICATION_SIZE] = {
	{ "profileOID",		SC_ASN1_OBJECT,		SC_ASN1_TAG_OBJECT,     SC_ASN1_OPTIONAL, NULL, NULL },
	{ "profileName",	SC_ASN1_UTF8STRING,	SC_ASN1_TAG_UTF8STRING, SC_ASN1_OPTIONAL, NULL, NULL },
	{ NULL, 0, 0, 0, NULL, NULL }
};

#define C_ASN1_TOKI_ATTRS_SIZE 15
static const struct sc_asn1_entry c_asn1_toki_attrs[C_ASN1_TOKI_ATTRS_SIZE] = {
	{ "version",	    SC_ASN1_INTEGER,		SC_ASN1_TAG_INTEGER, 0, NULL, NULL },
	{ "serialNumber",   SC_ASN1_OCTET_STRING,	SC_ASN1_TAG_OCTET_STRING, SC_ASN1_OPTIONAL, NULL, NULL },
	{ "manufacturerID", SC_ASN1_UTF8STRING,		SC_ASN1_TAG_UTF8STRING, SC_ASN1_OPTIONAL, NULL, NULL },
	{ "label",	    SC_ASN1_UTF8STRING,		SC_ASN1_CTX | 0, SC_ASN1_OPTIONAL, NULL, NULL },
	/* XXX the Taiwanese ID card erroneously uses explicit tagging */
	{ "label-tw",       SC_ASN1_STRUCT,		SC_ASN1_CTX | 0 | SC_ASN1_CONS, SC_ASN1_OPTIONAL, NULL, NULL },
	{ "tokenflags",	    SC_ASN1_BIT_FIELD,		SC_ASN1_TAG_BIT_STRING, 0, NULL, NULL },
	{ "seInfo",	    SC_ASN1_SE_INFO,		SC_ASN1_CONS | SC_ASN1_TAG_SEQUENCE, SC_ASN1_OPTIONAL, NULL, NULL },
	{ "recordInfo",	    SC_ASN1_STRUCT,		SC_ASN1_CONS | SC_ASN1_CTX | 1, SC_ASN1_OPTIONAL, NULL, NULL },
	{ "supportedAlgorithms", SC_ASN1_STRUCT,	SC_ASN1_CONS | SC_ASN1_CTX | 2, SC_ASN1_OPTIONAL, NULL, NULL },
	{ "issuerId",       SC_ASN1_UTF8STRING,		SC_ASN1_CTX | 3, SC_ASN1_OPTIONAL, NULL, NULL },
	{ "holderId",       SC_ASN1_UTF8STRING,		SC_ASN1_CTX | 4, SC_ASN1_OPTIONAL, NULL, NULL },
	{ "lastUpdate",     SC_ASN1_STRUCT,		SC_ASN1_CONS | SC_ASN1_CTX | 5, SC_ASN1_OPTIONAL, NULL, NULL },
	{ "preferredLanguage", SC_ASN1_PRINTABLESTRING,	SC_ASN1_TAG_PRINTABLESTRING, SC_ASN1_OPTIONAL, NULL, NULL },
	{ "profileIndication", SC_ASN1_STRUCT,		SC_ASN1_CONS | SC_ASN1_CTX | 6, SC_ASN1_OPTIONAL, NULL, NULL },
	{ NULL, 0, 0, 0, NULL, NULL }
};

static const struct sc_asn1_entry c_asn1_tokeninfo[] = {
	{ "TokenInfo", SC_ASN1_STRUCT, SC_ASN1_CONS | SC_ASN1_TAG_SEQUENCE, 0, NULL, NULL },
	{ NULL, 0, 0, 0, NULL, NULL }
};

static void sc_pkcs15_free_unusedspace(struct sc_pkcs15_card *);
static void sc_pkcs15_remove_dfs(struct sc_pkcs15_card *);
static void sc_pkcs15_remove_objects(struct sc_pkcs15_card *);
static int sc_pkcs15_aux_get_md_guid(struct sc_pkcs15_card *, const struct sc_pkcs15_object *,
		unsigned, unsigned char *, size_t *);
static void sc_pkcs15_clear_tokeninfo(struct sc_pkcs15_tokeninfo *tokeninfo);

int sc_pkcs15_parse_tokeninfo(sc_context_t *ctx,
	sc_pkcs15_tokeninfo_t *ti, const u8 *buf, size_t blen)
{
	int r;
	size_t ii;
	u8 serial[128];
	size_t serial_len = sizeof(serial);
	u8 mnfid[SC_PKCS15_MAX_LABEL_SIZE];
	size_t mnfid_len  = sizeof(mnfid) - 1;
	u8 label[SC_PKCS15_MAX_LABEL_SIZE];
	size_t label_len = sizeof(label) - 1;
	u8 last_update[32], profile_indication[SC_PKCS15_MAX_LABEL_SIZE];
	size_t lupdate_len = sizeof(last_update) - 1, pi_len = sizeof(profile_indication) - 1;
	size_t flags_len   = sizeof(ti->flags);
	u8 preferred_language[3];
	size_t lang_length = sizeof(preferred_language);
	struct sc_asn1_entry asn1_supported_algorithms[SC_MAX_SUPPORTED_ALGORITHMS + 1],
			asn1_algo_infos[SC_MAX_SUPPORTED_ALGORITHMS][7],
			asn1_algo_infos_parameters[SC_MAX_SUPPORTED_ALGORITHMS][3];
	size_t reference_len = sizeof(ti->supported_algos[0].reference);
	size_t mechanism_len = sizeof(ti->supported_algos[0].mechanism);
	size_t parameter_len = sizeof(ti->supported_algos[0].parameters);
	size_t operations_len = sizeof(ti->supported_algos[0].operations);
	size_t algo_ref_len = sizeof(ti->supported_algos[0].algo_ref);

	struct sc_asn1_entry asn1_last_update[C_ASN1_LAST_UPDATE_SIZE];
	struct sc_asn1_entry asn1_profile_indication[C_ASN1_PROFILE_INDICATION_SIZE];
	struct sc_asn1_entry asn1_toki_attrs[C_ASN1_TOKI_ATTRS_SIZE], asn1_tokeninfo[3], asn1_twlabel[3];

	memset(last_update, 0, sizeof(last_update));
	memset(label, 0, sizeof(label));
	memset(profile_indication, 0, sizeof(profile_indication));
	memset(mnfid, 0, sizeof(mnfid));

	sc_copy_asn1_entry(c_asn1_twlabel, asn1_twlabel);
	sc_copy_asn1_entry(c_asn1_toki_attrs, asn1_toki_attrs);
	sc_copy_asn1_entry(c_asn1_tokeninfo, asn1_tokeninfo);
	sc_copy_asn1_entry(c_asn1_last_update, asn1_last_update);
	sc_format_asn1_entry(asn1_twlabel, label, &label_len, 0);
	sc_copy_asn1_entry(c_asn1_profile_indication, asn1_profile_indication);

	for (ii=0; ii<SC_MAX_SUPPORTED_ALGORITHMS; ii++) {
		sc_copy_asn1_entry(c_asn1_algorithm_info, asn1_algo_infos[ii]);
		sc_copy_asn1_entry(c_asn1_algorithm_info_parameters,
			asn1_algo_infos_parameters[ii]);
	}
	sc_copy_asn1_entry(c_asn1_supported_algorithms, asn1_supported_algorithms);

	for (ii=0; ii<SC_MAX_SUPPORTED_ALGORITHMS; ii++)   {
		sc_format_asn1_entry(asn1_algo_infos[ii] + 0, &ti->supported_algos[ii].reference, &reference_len, 0);
		sc_format_asn1_entry(asn1_algo_infos[ii] + 1, &ti->supported_algos[ii].mechanism, &mechanism_len, 0);
		sc_format_asn1_entry(asn1_algo_infos[ii] + 2,
			asn1_algo_infos_parameters[ii], NULL, 0);
		sc_format_asn1_entry(asn1_algo_infos_parameters[ii] + 0,
			NULL, NULL, 0);
		sc_format_asn1_entry(asn1_algo_infos_parameters[ii] + 1,
			&ti->supported_algos[ii].parameters, &parameter_len, 0);
		sc_format_asn1_entry(asn1_algo_infos[ii] + 3, &ti->supported_algos[ii].operations, &operations_len, 0);
		sc_format_asn1_entry(asn1_algo_infos[ii] + 4, &ti->supported_algos[ii].algo_id, NULL, 1);
		sc_format_asn1_entry(asn1_algo_infos[ii] + 5, &ti->supported_algos[ii].algo_ref, &algo_ref_len, 0);
		sc_format_asn1_entry(asn1_supported_algorithms + ii, asn1_algo_infos[ii], NULL, 0);
	}

	sc_format_asn1_entry(asn1_last_update + 0, last_update, &lupdate_len, 0);
	sc_format_asn1_entry(asn1_last_update + 1, &ti->last_update.path, NULL, 0);

	sc_format_asn1_entry(asn1_profile_indication + 0, &ti->profile_indication.oid, NULL, 0);
	sc_format_asn1_entry(asn1_profile_indication + 1, profile_indication, &pi_len, 0);

	sc_format_asn1_entry(asn1_toki_attrs + 0, &ti->version, NULL, 0);
	sc_format_asn1_entry(asn1_toki_attrs + 1, serial, &serial_len, 0);
	sc_format_asn1_entry(asn1_toki_attrs + 2, mnfid, &mnfid_len, 0);
	sc_format_asn1_entry(asn1_toki_attrs + 3, label, &label_len, 0);
	sc_format_asn1_entry(asn1_toki_attrs + 4, asn1_twlabel, NULL, 0);
	sc_format_asn1_entry(asn1_toki_attrs + 5, &ti->flags, &flags_len, 0);
	sc_format_asn1_entry(asn1_toki_attrs + 6, &ti->seInfo, &ti->num_seInfo, 0);
	sc_format_asn1_entry(asn1_toki_attrs + 7, NULL, NULL, 0);
	sc_format_asn1_entry(asn1_toki_attrs + 8, asn1_supported_algorithms, NULL, 0);
	sc_format_asn1_entry(asn1_toki_attrs + 9, NULL, NULL, 0);
	sc_format_asn1_entry(asn1_toki_attrs + 10, NULL, NULL, 0);
	sc_format_asn1_entry(asn1_toki_attrs + 11, asn1_last_update, NULL, 0);
	sc_format_asn1_entry(asn1_toki_attrs + 12, preferred_language, &lang_length, 0);
	sc_format_asn1_entry(asn1_toki_attrs + 13, asn1_profile_indication, NULL, 0);
	sc_format_asn1_entry(asn1_tokeninfo, asn1_toki_attrs, NULL, 0);

	r = sc_asn1_decode(ctx, asn1_tokeninfo, buf, blen, NULL, NULL);
	if (r != SC_SUCCESS) {
		/* The decoding could have allocated something we need to free */
		sc_pkcs15_clear_tokeninfo(ti);
		LOG_TEST_RET(ctx, r, "ASN.1 parsing of EF(TokenInfo) failed");
	}

	if (asn1_toki_attrs[1].flags & SC_ASN1_PRESENT && serial_len > 0)   {
		free(ti->serial_number);
		ti->serial_number = malloc(serial_len * 2 + 1);
		if (ti->serial_number == NULL)
			return SC_ERROR_OUT_OF_MEMORY;
		sc_bin_to_hex(serial, serial_len, ti->serial_number, serial_len * 2 + 1, 0);
		sc_log(ctx, "TokenInfo.serialNunmber '%s'", ti->serial_number);
	}

	if (ti->manufacturer_id == NULL) {
		if (asn1_toki_attrs[2].flags & SC_ASN1_PRESENT)
			ti->manufacturer_id = strdup((char *) mnfid);
		else
			ti->manufacturer_id = strdup("(unknown)");
		if (ti->manufacturer_id == NULL)
			return SC_ERROR_OUT_OF_MEMORY;
	}
	if (ti->label == NULL) {
		if (asn1_toki_attrs[3].flags & SC_ASN1_PRESENT ||
		    asn1_toki_attrs[4].flags & SC_ASN1_PRESENT)
			ti->label = strdup((char *) label);
		else
			ti->label = strdup("(unknown)");
		if (ti->label == NULL)
			return SC_ERROR_OUT_OF_MEMORY;
	}
	if (asn1_toki_attrs[11].flags & SC_ASN1_PRESENT) {
		if (asn1_last_update[0].flags & SC_ASN1_PRESENT)   {
			sc_log(ctx, "LastUpdate.generalizedTime present");
			ti->last_update.gtime = strdup((char *)last_update);
			if (ti->last_update.gtime == NULL)
				return SC_ERROR_OUT_OF_MEMORY;
		}
		else if (asn1_last_update[1].flags & SC_ASN1_PRESENT)  {
			sc_log(ctx, "LastUpdate.referencedTime present");
		}
	}
	if (asn1_toki_attrs[12].flags & SC_ASN1_PRESENT) {
		preferred_language[2] = 0;
		ti->preferred_language = strdup((char *)preferred_language);
		if (ti->preferred_language == NULL)
			return SC_ERROR_OUT_OF_MEMORY;
	}

	sc_init_oid(&ti->profile_indication.oid);
	if (asn1_toki_attrs[13].flags & SC_ASN1_PRESENT) {
		if (asn1_profile_indication[0].flags & SC_ASN1_PRESENT)   {
			sc_log(ctx, "ProfileIndication.oid present");
		}
		else if (asn1_profile_indication[1].flags & SC_ASN1_PRESENT)  {
			sc_log(ctx, "ProfileIndication.name present");
			ti->profile_indication.name = strdup((char *)profile_indication);
			if (ti->profile_indication.name == NULL)
				return SC_ERROR_OUT_OF_MEMORY;
		}
	}

	sc_log(ctx, "LastUpdate.path '%s'", sc_print_path(&ti->last_update.path));
	sc_log(ctx, "ProfileIndication.name '%s'",  ti->profile_indication.name);
	return SC_SUCCESS;
}


int
sc_pkcs15_encode_tokeninfo(sc_context_t *ctx, sc_pkcs15_tokeninfo_t *ti,
		u8 **buf, size_t *buflen)
{
	int r, ii;
	size_t serial_len, mnfid_len, label_len, flags_len, last_upd_len, pi_len;

	struct sc_asn1_entry asn1_toki_attrs[C_ASN1_TOKI_ATTRS_SIZE];
	struct sc_asn1_entry asn1_tokeninfo[2];
	struct sc_asn1_entry asn1_supported_algorithms[SC_MAX_SUPPORTED_ALGORITHMS + 1],
			asn1_algo_infos[SC_MAX_SUPPORTED_ALGORITHMS][7],
			asn1_algo_infos_parameters[SC_MAX_SUPPORTED_ALGORITHMS][3];
	size_t reference_len = sizeof(ti->supported_algos[0].reference);
	size_t mechanism_len = sizeof(ti->supported_algos[0].mechanism);
	size_t parameter_len = sizeof(ti->supported_algos[0].parameters);
	size_t operations_len = sizeof(ti->supported_algos[0].operations);
	size_t algo_ref_len = sizeof(ti->supported_algos[0].algo_ref);
	struct sc_asn1_entry asn1_last_update[C_ASN1_LAST_UPDATE_SIZE];
	struct sc_asn1_entry asn1_profile_indication[C_ASN1_PROFILE_INDICATION_SIZE];
	u8 serial[128];

	sc_copy_asn1_entry(c_asn1_toki_attrs, asn1_toki_attrs);
	sc_copy_asn1_entry(c_asn1_tokeninfo, asn1_tokeninfo);
	sc_copy_asn1_entry(c_asn1_last_update, asn1_last_update);
	sc_copy_asn1_entry(c_asn1_profile_indication, asn1_profile_indication);

	for (ii=0; ii<SC_MAX_SUPPORTED_ALGORITHMS && ti->supported_algos[ii].reference; ii++) {
		sc_copy_asn1_entry(c_asn1_algorithm_info, asn1_algo_infos[ii]);
		sc_copy_asn1_entry(c_asn1_algorithm_info_parameters,
			asn1_algo_infos_parameters[ii]);
	}
	sc_copy_asn1_entry(c_asn1_supported_algorithms, asn1_supported_algorithms);

	for (ii=0; ii<SC_MAX_SUPPORTED_ALGORITHMS && ti->supported_algos[ii].reference; ii++)   {
		sc_format_asn1_entry(asn1_algo_infos[ii] + 0, &ti->supported_algos[ii].reference, &reference_len, 1);
		sc_format_asn1_entry(asn1_algo_infos[ii] + 1, &ti->supported_algos[ii].mechanism, &mechanism_len, 1);
		sc_format_asn1_entry(asn1_algo_infos[ii] + 2,
			asn1_algo_infos_parameters[ii], NULL, 1);
		if (!sc_valid_oid(&ti->supported_algos[ii].parameters)) {
			sc_format_asn1_entry(asn1_algo_infos_parameters[ii] + 0,
				NULL, NULL, 1);
		}
		else {
			sc_format_asn1_entry(asn1_algo_infos_parameters[ii] + 1,
				&ti->supported_algos[ii].parameters, &parameter_len, 0);
		}
		sc_format_asn1_entry(asn1_algo_infos[ii] + 3, &ti->supported_algos[ii].operations, &operations_len, 1);
		sc_format_asn1_entry(asn1_algo_infos[ii] + 4, &ti->supported_algos[ii].algo_id, NULL, 1);
		sc_format_asn1_entry(asn1_algo_infos[ii] + 5, &ti->supported_algos[ii].algo_ref, &algo_ref_len, 1);
		sc_format_asn1_entry(asn1_supported_algorithms + ii, asn1_algo_infos[ii], NULL, 1);
	}

	sc_format_asn1_entry(asn1_toki_attrs + 0, &ti->version, NULL, 1);
	if (ti->serial_number != NULL) {
		serial_len = 0;
		if (strlen(ti->serial_number)/2 > sizeof(serial))
			return SC_ERROR_BUFFER_TOO_SMALL;
		serial_len = sizeof(serial);
		if (sc_hex_to_bin(ti->serial_number, serial, &serial_len) < 0)
			return SC_ERROR_INVALID_ARGUMENTS;
		sc_format_asn1_entry(asn1_toki_attrs + 1, serial, &serial_len, 1);
	}
	else   {
		sc_format_asn1_entry(asn1_toki_attrs + 1, NULL, NULL, 0);
	}

	if (ti->manufacturer_id != NULL) {
		mnfid_len = strlen(ti->manufacturer_id);
		sc_format_asn1_entry(asn1_toki_attrs + 2, ti->manufacturer_id, &mnfid_len, 1);
	}
	else    {
		sc_format_asn1_entry(asn1_toki_attrs + 2, NULL, NULL, 0);
	}

	if (ti->label != NULL) {
		label_len = strlen(ti->label);
		sc_format_asn1_entry(asn1_toki_attrs + 3, ti->label, &label_len, 1);
	}
	else   {
		sc_format_asn1_entry(asn1_toki_attrs + 3, NULL, NULL, 0);
	}

	if (ti->flags) {
		flags_len = sizeof(ti->flags);
		sc_format_asn1_entry(asn1_toki_attrs + 5, &ti->flags, &flags_len, 1);
	}
	else   {
		sc_format_asn1_entry(asn1_toki_attrs + 5, NULL, NULL, 0);
	}

	if (ti->num_seInfo)
		sc_format_asn1_entry(asn1_toki_attrs + 6, ti->seInfo, &ti->num_seInfo, 1);
	else
		sc_format_asn1_entry(asn1_toki_attrs + 6, NULL, NULL, 0);

	sc_format_asn1_entry(asn1_toki_attrs + 7, NULL, NULL, 0);

	if (ti->supported_algos[0].reference)
		sc_format_asn1_entry(asn1_toki_attrs + 8, asn1_supported_algorithms, NULL, 1);
	else
		sc_format_asn1_entry(asn1_toki_attrs + 8, NULL, NULL, 0);

	sc_format_asn1_entry(asn1_toki_attrs + 9, NULL, NULL, 0);
	sc_format_asn1_entry(asn1_toki_attrs + 10, NULL, NULL, 0);

	if (ti->last_update.path.len) {
		sc_format_asn1_entry(asn1_last_update + 0, &ti->last_update.path, NULL, 1);
		sc_format_asn1_entry(asn1_toki_attrs + 11, asn1_last_update, NULL, 1);
	}
	else if (ti->last_update.gtime != NULL) {
		last_upd_len = strlen(ti->last_update.gtime);
		sc_format_asn1_entry(asn1_last_update + 0, ti->last_update.gtime, &last_upd_len, 1);
		sc_format_asn1_entry(asn1_toki_attrs + 11, asn1_last_update, NULL, 1);
	}
	else   {
		sc_format_asn1_entry(asn1_toki_attrs + 11, NULL, NULL, 0);
	}
	sc_format_asn1_entry(asn1_toki_attrs + 12, NULL, NULL, 0);

	if (sc_valid_oid(&ti->profile_indication.oid))   {
		sc_format_asn1_entry(asn1_profile_indication + 0, &ti->profile_indication.oid, NULL, 1);
		sc_format_asn1_entry(asn1_toki_attrs + 13, asn1_profile_indication, NULL, 1);
	}
	else if (ti->profile_indication.name)   {
		pi_len = strlen(ti->profile_indication.name);
		sc_format_asn1_entry(asn1_profile_indication + 1, ti->profile_indication.name, &pi_len, 1);
		sc_format_asn1_entry(asn1_toki_attrs + 13, asn1_profile_indication, NULL, 1);
	}
	else    {
		sc_format_asn1_entry(asn1_toki_attrs + 13, NULL, NULL, 0);
	}

	sc_format_asn1_entry(asn1_tokeninfo, asn1_toki_attrs, NULL, 1);

	r = sc_asn1_encode(ctx, asn1_tokeninfo, buf, buflen);
	LOG_TEST_RET(ctx, r, "sc_asn1_encode() failed");

	return SC_SUCCESS;
}

static const struct sc_asn1_entry c_asn1_ddo[] = {
	{ "oid",	   SC_ASN1_OBJECT, SC_ASN1_TAG_OBJECT, SC_ASN1_OPTIONAL, NULL, NULL },
	{ "odfPath",	   SC_ASN1_PATH, SC_ASN1_CONS | SC_ASN1_TAG_SEQUENCE, SC_ASN1_OPTIONAL, NULL, NULL },
	{ "tokenInfoPath", SC_ASN1_PATH, SC_ASN1_CONS | SC_ASN1_CTX | 0, SC_ASN1_OPTIONAL, NULL, NULL },
	{ "unusedPath",    SC_ASN1_PATH, SC_ASN1_CONS | SC_ASN1_CTX | 1, SC_ASN1_OPTIONAL, NULL, NULL },
/* According to PKCS#15 v1.1 here is the place for the future extensions.
 * The following data are used when ODF record points to the xDF files in a different application.
 */
	{ "ddoIIN",	   SC_ASN1_OCTET_STRING, SC_ASN1_APP | 0x02, SC_ASN1_OPTIONAL, NULL, NULL },
	{ "ddoAID",	   SC_ASN1_OCTET_STRING, SC_ASN1_APP | 0x0F, SC_ASN1_OPTIONAL, NULL, NULL },
	{ NULL, 0, 0, 0, NULL, NULL }
};

static void
fix_authentic_ddo(struct sc_pkcs15_card *p15card)
{
	/* AuthentIC v3.2 card has invalid ODF and tokenInfo paths encoded into DDO.
	 * Cleanup this attributes -- default values must be OK.
	 */
	if (p15card->card->type == SC_CARD_TYPE_OBERTHUR_AUTHENTIC_3_2)   {
		sc_file_free(p15card->file_odf);
		p15card->file_odf = NULL;
		sc_file_free(p15card->file_tokeninfo);
		p15card->file_tokeninfo = NULL;
	}
}

static int
parse_ddo(struct sc_pkcs15_card *p15card, const u8 * buf, size_t buflen)
{
	struct sc_context *ctx = p15card->card->ctx;
	struct sc_asn1_entry asn1_ddo[7];
	sc_path_t odf_path, ti_path, us_path;
	struct sc_iid iid;
	struct sc_aid aid;
	int r;

	LOG_FUNC_CALLED(ctx);

	iid.len = sizeof(iid.value);
	aid.len = sizeof(aid.value);

	sc_copy_asn1_entry(c_asn1_ddo, asn1_ddo);
	sc_format_asn1_entry(asn1_ddo + 1, &odf_path, NULL, 0);
	sc_format_asn1_entry(asn1_ddo + 2, &ti_path, NULL, 0);
	sc_format_asn1_entry(asn1_ddo + 3, &us_path, NULL, 0);
	sc_format_asn1_entry(asn1_ddo + 4, iid.value, &iid.len, 0);
	sc_format_asn1_entry(asn1_ddo + 5, aid.value, &aid.len, 0);

	r = sc_asn1_decode(ctx, asn1_ddo, buf, buflen, NULL, NULL);
	LOG_TEST_RET(ctx, r, "DDO parsing failed");

	if (asn1_ddo[1].flags & SC_ASN1_PRESENT) {
		sc_file_free(p15card->file_odf);
		p15card->file_odf = sc_file_new();
		if (p15card->file_odf == NULL)
			goto mem_err;
		p15card->file_odf->path = odf_path;
	}
	if (asn1_ddo[2].flags & SC_ASN1_PRESENT) {
		sc_file_free(p15card->file_tokeninfo);
		p15card->file_tokeninfo = sc_file_new();
		if (p15card->file_tokeninfo == NULL)
			goto mem_err;
		p15card->file_tokeninfo->path = ti_path;
	}
	if (asn1_ddo[3].flags & SC_ASN1_PRESENT) {
		sc_file_free(p15card->file_unusedspace);
		p15card->file_unusedspace = sc_file_new();
		if (p15card->file_unusedspace == NULL)
			goto mem_err;
		p15card->file_unusedspace->path = us_path;
	}
	if (asn1_ddo[4].flags & SC_ASN1_PRESENT) {
		sc_debug(ctx, SC_LOG_DEBUG_ASN1, "DDO.IID '%s'", sc_dump_hex(iid.value, iid.len));
		memcpy(&p15card->app->ddo.iid, &iid, sizeof(struct sc_iid));
	}
	if (asn1_ddo[5].flags & SC_ASN1_PRESENT) {
		sc_debug(ctx, SC_LOG_DEBUG_ASN1, "DDO.AID '%s'", sc_dump_hex(aid.value, aid.len));
		memcpy(&p15card->app->ddo.aid, &aid, sizeof(struct sc_aid));
	}

	fix_authentic_ddo(p15card);
	LOG_FUNC_RETURN(ctx, SC_SUCCESS);
mem_err:
	sc_file_free(p15card->file_odf);
	p15card->file_odf = NULL;
	sc_file_free(p15card->file_tokeninfo);
	p15card->file_tokeninfo = NULL;
	sc_file_free(p15card->file_unusedspace);
	p15card->file_unusedspace = NULL;
	LOG_FUNC_RETURN(ctx, SC_ERROR_OUT_OF_MEMORY);
}


char *
sc_pkcs15_get_lastupdate(struct sc_pkcs15_card *p15card)
{
	struct sc_context *ctx  = p15card->card->ctx;
	struct sc_file *file = NULL;
	struct sc_asn1_entry asn1_last_update[C_ASN1_LAST_UPDATE_SIZE];
	unsigned char *content, last_update[32];
	size_t lupdate_len = sizeof(last_update) - 1;
	int r, content_len;
	size_t size;

	if (p15card->tokeninfo->last_update.gtime)
		goto done;

	if (!p15card->tokeninfo->last_update.path.len)
		return NULL;

	r = sc_select_file(p15card->card, &p15card->tokeninfo->last_update.path, &file);
	if (r < 0)
		return NULL;

	size = file->size ? file->size : 1024;

	content = calloc(size, 1);
	if (!content)
		return NULL;

	r = sc_read_binary(p15card->card, 0, content, size, 0);
	if (r < 0)
		return NULL;
	content_len = r;

	sc_file_free(file);

	sc_copy_asn1_entry(c_asn1_last_update, asn1_last_update);
	sc_format_asn1_entry(asn1_last_update + 0, last_update, &lupdate_len, 0);

	r = sc_asn1_decode(ctx, asn1_last_update, content, content_len, NULL, NULL);
	free(content);
	if (r < 0)
		return NULL;

	p15card->tokeninfo->last_update.gtime = strdup((char *)last_update);
	if (!p15card->tokeninfo->last_update.gtime)
		return NULL;
done:
	sc_log(ctx, "lastUpdate.gtime '%s'", p15card->tokeninfo->last_update.gtime);
	return p15card->tokeninfo->last_update.gtime;
}


static const struct sc_asn1_entry c_asn1_odf[] = {
	{ "privateKeys",	 SC_ASN1_STRUCT, SC_ASN1_CTX | 0 | SC_ASN1_CONS, 0, NULL, NULL },
	{ "publicKeys",		 SC_ASN1_STRUCT, SC_ASN1_CTX | 1 | SC_ASN1_CONS, 0, NULL, NULL },
	{ "trustedPublicKeys",	 SC_ASN1_STRUCT, SC_ASN1_CTX | 2 | SC_ASN1_CONS, 0, NULL, NULL },
	{ "secretKeys",		 SC_ASN1_STRUCT, SC_ASN1_CTX | 3 | SC_ASN1_CONS, 0, NULL, NULL },
	{ "certificates",	 SC_ASN1_STRUCT, SC_ASN1_CTX | 4 | SC_ASN1_CONS, 0, NULL, NULL },
	{ "trustedCertificates", SC_ASN1_STRUCT, SC_ASN1_CTX | 5 | SC_ASN1_CONS, 0, NULL, NULL },
	{ "usefulCertificates",  SC_ASN1_STRUCT, SC_ASN1_CTX | 6 | SC_ASN1_CONS, 0, NULL, NULL },
	{ "dataObjects",	 SC_ASN1_STRUCT, SC_ASN1_CTX | 7 | SC_ASN1_CONS, 0, NULL, NULL },
	{ "authObjects",	 SC_ASN1_STRUCT, SC_ASN1_CTX | 8 | SC_ASN1_CONS, 0, NULL, NULL },
	{ NULL, 0, 0, 0, NULL, NULL }
};

static const unsigned int odf_indexes[] = {
	SC_PKCS15_PRKDF,
	SC_PKCS15_PUKDF,
	SC_PKCS15_PUKDF_TRUSTED,
	SC_PKCS15_SKDF,
	SC_PKCS15_CDF,
	SC_PKCS15_CDF_TRUSTED,
	SC_PKCS15_CDF_USEFUL,
	SC_PKCS15_DODF,
	SC_PKCS15_AODF,
};


static int
parse_odf(const unsigned char * buf, size_t buflen, struct sc_pkcs15_card *p15card)
{
	const unsigned char *p = buf;
	size_t left = buflen;
	int r, i, type;
	struct sc_path path;
	struct sc_asn1_entry asn1_obj_or_path[] = {
		{ "path", SC_ASN1_PATH, SC_ASN1_CONS | SC_ASN1_SEQUENCE, 0, &path, NULL },
		{ NULL, 0, 0, 0, NULL, NULL }
	};
	struct sc_asn1_entry asn1_odf[10];

	sc_copy_asn1_entry(c_asn1_odf, asn1_odf);
	for (i = 0; asn1_odf[i].name != NULL; i++)
		sc_format_asn1_entry(asn1_odf + i, asn1_obj_or_path, NULL, 0);
	while (left > 0) {
		r = sc_asn1_decode_choice(p15card->card->ctx, asn1_odf, p, left, &p, &left);
		if (r == SC_ERROR_ASN1_END_OF_CONTENTS)
			break;
		if (r < 0)
			return r;
		type = r;
		if (p15card->file_app) {
			r = sc_pkcs15_make_absolute_path(&p15card->file_app->path, &path);
			if (r < 0)
				return r;
			r = sc_pkcs15_add_df(p15card, odf_indexes[type], &path);
			if (r)
				return r;
		}
	}
	return 0;
}


int
sc_pkcs15_encode_odf(struct sc_context *ctx, struct sc_pkcs15_card *p15card,
			 unsigned char **buf, size_t *buflen)
{
	struct sc_path path;
	struct sc_asn1_entry asn1_obj_or_path[] = {
		{ "path", SC_ASN1_PATH, SC_ASN1_CONS | SC_ASN1_SEQUENCE, 0, &path, NULL },
		{ NULL, 0, 0, 0, NULL, NULL }
	};
	struct sc_asn1_entry *asn1_paths = NULL;
	struct sc_asn1_entry *asn1_odf = NULL;
	int df_count = 0, r, c = 0;
	const int nr_indexes = sizeof(odf_indexes)/sizeof(odf_indexes[0]);
	struct sc_pkcs15_df *df;

	df = p15card->df_list;
	while (df != NULL) {
		df_count++;
		df = df->next;
	};
	if (df_count == 0)
		LOG_TEST_RET(ctx, SC_ERROR_OBJECT_NOT_FOUND, "No DF's found.");

	asn1_odf = malloc(sizeof(struct sc_asn1_entry) * (df_count + 1));
	if (asn1_odf == NULL) {
		r = SC_ERROR_OUT_OF_MEMORY;
		goto err;
	}
	asn1_paths = malloc(sizeof(struct sc_asn1_entry) * (df_count * 2));
	if (asn1_paths == NULL) {
		r = SC_ERROR_OUT_OF_MEMORY;
		goto err;
	}
	for (df = p15card->df_list; df != NULL; df = df->next) {
		int j, type = -1;

		for (j = 0; j < nr_indexes; j++)
			if (odf_indexes[j] == df->type) {
				type = j;
				break;
			}
		if (type == -1) {
			sc_log(ctx, "Unsupported DF type.");
			continue;
		}
		asn1_odf[c] = c_asn1_odf[type];
		sc_format_asn1_entry(asn1_odf + c, asn1_paths + 2*c, NULL, 1);
		sc_copy_asn1_entry(asn1_obj_or_path, asn1_paths + 2*c);
		sc_format_asn1_entry(asn1_paths + 2*c, &df->path, NULL, 1);
		c++;
	}
	asn1_odf[c].name = NULL;
	r = sc_asn1_encode(ctx, asn1_odf, buf, buflen);
err:
	if (asn1_paths != NULL)
		free(asn1_paths);
	if (asn1_odf != NULL)
		free(asn1_odf);
	return r;
}


struct sc_pkcs15_card *
sc_pkcs15_card_new(void)
{
	struct sc_pkcs15_card *p15card;

	p15card = calloc(1, sizeof(struct sc_pkcs15_card));
	if (p15card == NULL)
		return NULL;

	p15card->tokeninfo = calloc(1, sizeof(struct sc_pkcs15_tokeninfo));
	if (p15card->tokeninfo == NULL) {
		free(p15card);
		return NULL;
	}

	p15card->magic = SC_PKCS15_CARD_MAGIC;
	return p15card;
}


struct sc_pkcs15_tokeninfo *
sc_pkcs15_tokeninfo_new(void)
{
	struct sc_pkcs15_tokeninfo *tokeninfo;

	tokeninfo = calloc(1, sizeof(struct sc_pkcs15_tokeninfo));
	if (tokeninfo == NULL) {
		return NULL;
	}

	sc_init_oid(&tokeninfo->profile_indication.oid);

	return tokeninfo;
}

static void
sc_pkcs15_clear_tokeninfo(struct sc_pkcs15_tokeninfo *tokeninfo)
{
	if (!tokeninfo)
		return;

	free(tokeninfo->label);
	tokeninfo->label = NULL;
	free(tokeninfo->serial_number);
	tokeninfo->serial_number = NULL;
	free(tokeninfo->manufacturer_id);
	tokeninfo->manufacturer_id = NULL;
	free(tokeninfo->last_update.gtime);
	tokeninfo->last_update.gtime = NULL;
	free(tokeninfo->preferred_language);
	tokeninfo->preferred_language = NULL;
	free(tokeninfo->profile_indication.name);
	tokeninfo->profile_indication.name = NULL;
	if (tokeninfo->seInfo != NULL) {
		unsigned i;
		for (i = 0; i < tokeninfo->num_seInfo; i++)
			free(tokeninfo->seInfo[i]);
		free(tokeninfo->seInfo);
		tokeninfo->seInfo = NULL;
	}
}

void
sc_pkcs15_free_tokeninfo(struct sc_pkcs15_tokeninfo *tokeninfo)
{
	if (!tokeninfo)
		return;

	sc_pkcs15_clear_tokeninfo(tokeninfo);
	free(tokeninfo);
}

void
sc_pkcs15_free_app(struct sc_pkcs15_card *p15card)
{
	if (p15card && p15card->app) {
		free(p15card->app->label);
		free(p15card->app->ddo.value);
		free(p15card->app);
		p15card->app = NULL;
	}
}


void
sc_pkcs15_card_free(struct sc_pkcs15_card *p15card)
{
	if (p15card == NULL || p15card->magic != SC_PKCS15_CARD_MAGIC)
		return;

	if (p15card->ops.clear)
		p15card->ops.clear(p15card);

	/* For more complicated MD data a dedicated release procedure
	 * has to be implemented. */
	if (p15card->md_data)
		free(p15card->md_data);

	sc_pkcs15_free_app(p15card);
	sc_pkcs15_remove_objects(p15card);
	sc_pkcs15_remove_dfs(p15card);
	sc_pkcs15_free_unusedspace(p15card);
	p15card->unusedspace_read = 0;

	sc_file_free(p15card->file_app);
	sc_file_free(p15card->file_tokeninfo);
	sc_file_free(p15card->file_odf);
	sc_file_free(p15card->file_unusedspace);

	p15card->magic = 0;
	sc_pkcs15_free_tokeninfo(p15card->tokeninfo);
	sc_pkcs15_free_app(p15card);
	free(p15card);
}


void
sc_pkcs15_card_clear(struct sc_pkcs15_card *p15card)
{
	if (p15card == NULL)
		return;

	if (p15card->ops.clear)
		p15card->ops.clear(p15card);

	p15card->flags = 0;
	p15card->tokeninfo->version = 0;
	p15card->tokeninfo->flags   = 0;

	sc_pkcs15_remove_objects(p15card);
	sc_pkcs15_remove_dfs(p15card);

	p15card->df_list = NULL;
	sc_file_free(p15card->file_app);
	p15card->file_app = NULL;
	sc_file_free(p15card->file_tokeninfo);
	p15card->file_tokeninfo = NULL;
	sc_file_free(p15card->file_odf);
	p15card->file_odf = NULL;
	sc_file_free(p15card->file_unusedspace);
	p15card->file_unusedspace = NULL;

	free(p15card->tokeninfo->label);
	p15card->tokeninfo->label = NULL;
	free(p15card->tokeninfo->serial_number);
	p15card->tokeninfo->serial_number = NULL;
	free(p15card->tokeninfo->manufacturer_id);
	p15card->tokeninfo->manufacturer_id = NULL;
	free(p15card->tokeninfo->last_update.gtime);
	p15card->tokeninfo->last_update.gtime = NULL;
	free(p15card->tokeninfo->preferred_language);
	p15card->tokeninfo->preferred_language = NULL;
	free(p15card->tokeninfo->profile_indication.name);
	p15card->tokeninfo->profile_indication.name = NULL;
	if (p15card->tokeninfo->seInfo != NULL) {
		size_t i;
		for (i = 0; i < p15card->tokeninfo->num_seInfo; i++)
			free(p15card->tokeninfo->seInfo[i]);
		free(p15card->tokeninfo->seInfo);
		p15card->tokeninfo->seInfo     = NULL;
		p15card->tokeninfo->num_seInfo = 0;
	}
}


struct sc_app_info *
sc_find_app(struct sc_card *card, struct sc_aid *aid)
{
	int ii;

	if (card->app_count <= 0)
		return NULL;

	if (!aid || !aid->len)
		return card->app[0];

	for (ii=0; ii < card->app_count; ii++) {
		if (card->app[ii]->aid.len != aid->len)
			continue;
		if (memcmp(card->app[ii]->aid.value, aid->value, aid->len))
			continue;
		return card->app[ii];
	}
	return NULL;
}


static struct sc_app_info *
sc_dup_app_info(const struct sc_app_info *info)
{
	struct sc_app_info *out = calloc(1, sizeof(struct sc_app_info));

	if (!out)
		return NULL;

	memcpy(out, info, sizeof(struct sc_app_info));

	if (info->label) {
		out->label = strdup(info->label);
		if (!out->label) {
			free(out);
			return NULL;
		}
	} else
		out->label = NULL;

	out->ddo.value = malloc(info->ddo.len);
	if (!out->ddo.value) {
		free(out->label);
		free(out);
		return NULL;
	}
	memcpy(out->ddo.value, info->ddo.value, info->ddo.len);
	out->ddo.len = info->ddo.len;

	return out;
}


struct sc_app_info *
sc_pkcs15_get_application_by_type(struct sc_card * card, char *app_type)
{
	struct sc_app_info *out = NULL;
	scconf_block *conf_block = NULL;
	int i, rv;

	if (!card)
		return NULL;

	if (card->app_count < 0)   {
		rv = sc_enum_apps(card);
		if (rv < 0 && rv != SC_ERROR_FILE_NOT_FOUND)
			return NULL;
	}

	conf_block = sc_get_conf_block(card->ctx, "framework", "pkcs15", 1);
	if (!conf_block)
		return NULL;

	for (i = 0; i < card->app_count; i++)   {
		struct sc_app_info *app_info = card->app[i];
		scconf_block **blocks = NULL;
		char str_path[SC_MAX_AID_STRING_SIZE];

		sc_bin_to_hex(app_info->aid.value, app_info->aid.len, str_path, sizeof(str_path), 0);
		blocks = scconf_find_blocks(card->ctx->conf, conf_block, "application", str_path);
		if (blocks)   {
			if (blocks[0])   {
				char *type = (char *)scconf_get_str(blocks[0], "type", app_type);
				if (!strcmp(type, app_type))   {
					out = app_info;
					free(blocks);
					break;
				}
			}
			free(blocks);
		}
	}

	return out;
}


int
sc_pkcs15_bind_internal(struct sc_pkcs15_card *p15card, struct sc_aid *aid)
{
	struct sc_path tmppath;
	struct sc_card    *card = p15card->card;
	struct sc_context *ctx  = card->ctx;
	struct sc_pkcs15_tokeninfo tokeninfo;
	struct sc_pkcs15_df *df;
	const struct sc_app_info *info = NULL;
	unsigned char *buf = NULL;
	size_t len;
	int    err, ok = 0;

	LOG_FUNC_CALLED(ctx);
	/* Enumerate apps now */
	if (card->app_count < 0) {
		err = sc_enum_apps(card);
		if (err != SC_SUCCESS)
			sc_log(ctx, "unable to enumerate apps: %s", sc_strerror(err));
	}
	sc_file_free(p15card->file_app);
	p15card->file_app = sc_file_new();
	if (p15card->file_app == NULL) {
		err = SC_ERROR_OUT_OF_MEMORY;
		goto end;
	}

	sc_format_path("3F005015", &p15card->file_app->path);

	info = sc_find_app(card, aid);
	if (info)   {
		sc_log(ctx, "bind to application('%s',aid:'%s')", info->label, sc_dump_hex(info->aid.value, info->aid.len));
		sc_pkcs15_free_app(p15card);
		p15card->app = sc_dup_app_info(info);
		if (!p15card->app)   {
			err = SC_ERROR_OUT_OF_MEMORY;
			goto end;
		}

		if (info->path.len)
			p15card->file_app->path = info->path;

		if (info->ddo.value && info->ddo.len)
			parse_ddo(p15card, info->ddo.value, info->ddo.len);

	}
	else if (aid)   {
		sc_log(ctx, "Application '%s' not found", sc_dump_hex(aid->value, aid->len));
		err = SC_ERROR_INVALID_ARGUMENTS;
		goto end;
	}
	sc_log(ctx, "application path '%s'", sc_print_path(&p15card->file_app->path));

	/* Check if pkcs15 directory exists */
	err = sc_select_file(card, &p15card->file_app->path, NULL);

	/* If the above test failed on cards without EF(DIR),
	 * try to continue read ODF from 3F005031. -aet
	 */
	if ((err != SC_SUCCESS) && (card->app_count < 1)) {
		sc_format_path("3F00", &p15card->file_app->path);
		err = SC_SUCCESS;
	}

	if (err < 0)   {
		sc_log (ctx, "Cannot select application path");
		goto end;
	}

	if (p15card->file_odf == NULL) {
		/* check if an ODF is present; we don't know yet whether we have a pkcs15 card */
		sc_format_path("5031", &tmppath);
		err = sc_pkcs15_make_absolute_path(&p15card->file_app->path, &tmppath);
		if (err != SC_SUCCESS)   {
			sc_log(ctx, "Cannot make absolute path to EF(ODF); error:%i", err);
			goto end;
		}
		sc_log(ctx, "absolute path to EF(ODF) %s", sc_print_path(&tmppath));
		err = sc_select_file(card, &tmppath, &p15card->file_odf);
	}
	else {
		tmppath = p15card->file_odf->path;
		sc_file_free(p15card->file_odf);
		p15card->file_odf = NULL;
		err = sc_select_file(card, &tmppath, &p15card->file_odf);
	}

	if (err != SC_SUCCESS) {
		sc_log(ctx, "EF(ODF) not found in '%s'", sc_print_path(&tmppath));
		goto end;
	}

	len = p15card->file_odf->size;
	if (!len) {
		sc_log(ctx, "EF(ODF) is empty");
		goto end;
	}
	if (len > MAX_FILE_SIZE) {
		sc_log(ctx, "EF(ODF) too large");
		goto end;
	}
	buf = malloc(len);
	if(buf == NULL) {
		err = SC_ERROR_OUT_OF_MEMORY;
		goto end;
	}

	err = -1; /* file state: not in cache */
	if (p15card->opts.use_file_cache) {
		err = sc_pkcs15_read_cached_file(p15card, &tmppath, &buf, &len);
		if (err == SC_SUCCESS)
			err = len;
	}
	if (err < 0) {
		err = sc_read_binary(card, 0, buf, len, 0);
		if (err < 2) {
			if (err < 0) {
				sc_log(ctx, "read EF(ODF) file error: %s", sc_strerror(err));
			} else {
				err = SC_ERROR_PKCS15_APP_NOT_FOUND;
				sc_log(ctx, "Invalid content of EF(ODF): %s", sc_strerror(err));
			}
			goto end;
		}
		/* sc_read_binary may return less than requested */
		len = err;

		if (p15card->opts.use_file_cache) {
			sc_pkcs15_cache_file(p15card, &tmppath, buf, len);
		}
	}

	if (parse_odf(buf, len, p15card)) {
		err = SC_ERROR_PKCS15_APP_NOT_FOUND;
		sc_log(ctx, "Unable to parse ODF");
		goto end;
	}
	free(buf);
	buf = NULL;

	sc_log(ctx, "The following DFs were found:");
	for (df = p15card->df_list; df; df = df->next)
		sc_log(ctx, "  DF type %u, path %s, index %u, count %d", df->type,
				sc_print_path(&df->path), df->path.index, df->path.count);

	if (p15card->file_tokeninfo == NULL) {
		sc_format_path("5032", &tmppath);
		err = sc_pkcs15_make_absolute_path(&p15card->file_app->path, &tmppath);
		if (err != SC_SUCCESS)   {
			sc_log(ctx, "Cannot make absolute path to EF(TokenInfo); error:%i", err);
			goto end;
		}
		sc_log(ctx, "absolute path to EF(TokenInfo) %s", sc_print_path(&tmppath));
	}
	else {
		tmppath = p15card->file_tokeninfo->path;
		sc_file_free(p15card->file_tokeninfo);
		p15card->file_tokeninfo = NULL;
	}

	err = sc_select_file(card, &tmppath, &p15card->file_tokeninfo);
	if (err)   {
		sc_log(ctx, "cannot select EF(TokenInfo) file: %s", sc_strerror(err));
		goto end;
	}

	len = p15card->file_tokeninfo->size;
	if (!len) {
		sc_log(ctx, "EF(TokenInfo) is empty");
		goto end;
	}
	if (len > MAX_FILE_SIZE) {
		sc_log(ctx, "EF(TokenInfo) too large");
		goto end;
	}
	buf = malloc(len);
	if(buf == NULL) {
		err = SC_ERROR_OUT_OF_MEMORY;
		goto end;
	}

	err = -1; /* file state: not in cache */
	if (p15card->opts.use_file_cache) {
		err = sc_pkcs15_read_cached_file(p15card, &tmppath, &buf, &len);
		if (err == SC_SUCCESS)
			err = len;
	}
	if (err < 0) {
		err = sc_read_binary(card, 0, buf, len, 0);
		if (err <= 2) {
			if (err < 0)   {
				sc_log(ctx, "read EF(TokenInfo) file error: %s", sc_strerror(err));
			} else {
				err = SC_ERROR_PKCS15_APP_NOT_FOUND;
				sc_log(ctx, "Invalid content of EF(TokenInfo): %s", sc_strerror(err));
			}
			goto end;
		}
		/* sc_read_binary may return less than requested */
		len = err;

		if (p15card->opts.use_file_cache) {
			sc_pkcs15_cache_file(p15card, &tmppath, buf, len);
		}
	}

	memset(&tokeninfo, 0, sizeof(tokeninfo));
	err = sc_pkcs15_parse_tokeninfo(ctx, &tokeninfo, buf, (size_t)err);
	if (err != SC_SUCCESS)   {
		sc_log(ctx, "cannot parse TokenInfo content: %s", sc_strerror(err));
		goto end;
	}

	sc_pkcs15_clear_tokeninfo(p15card->tokeninfo);
	*(p15card->tokeninfo) = tokeninfo;

	if (!p15card->tokeninfo->serial_number && 0 == card->serialnr.len) {
		sc_card_ctl(p15card->card, SC_CARDCTL_GET_SERIALNR, &card->serialnr);
	}

	if (!p15card->tokeninfo->serial_number && card->serialnr.len)   {
		char *serial = calloc(1, card->serialnr.len*2 + 1);
		size_t ii;
		if (!serial) {
			err = SC_ERROR_OUT_OF_MEMORY;
			goto end;
		}

		for(ii=0;ii<card->serialnr.len;ii++)
			sprintf(serial + ii*2, "%02X", *(card->serialnr.value + ii));

		p15card->tokeninfo->serial_number = serial;
		sc_log(ctx, "p15card->tokeninfo->serial_number %s", p15card->tokeninfo->serial_number);
	}

	ok = 1;
end:
	if(buf != NULL)
		free(buf);
	if (!ok) {
		sc_pkcs15_card_clear(p15card);
		if (err == SC_ERROR_FILE_NOT_FOUND)
			err = SC_ERROR_WRONG_CARD;
		LOG_FUNC_RETURN(ctx, err);
	}

	LOG_FUNC_RETURN(ctx, SC_SUCCESS);
}


int
sc_pkcs15_bind(struct sc_card *card, struct sc_aid *aid,
		struct sc_pkcs15_card **p15card_out)
{
	struct sc_pkcs15_card *p15card = NULL;
	struct sc_context *ctx;
	scconf_block *conf_block = NULL;
	int r, emu_first, enable_emu;
	const char *private_certificate;

	if (card == NULL || p15card_out == NULL) {
		return SC_ERROR_INVALID_ARGUMENTS;
	}
	ctx = card->ctx;

	LOG_FUNC_CALLED(ctx);
	sc_log(ctx, "application(aid:'%s')", aid ? sc_dump_hex(aid->value, aid->len) : "empty");

	p15card = sc_pkcs15_card_new();
	if (p15card == NULL)
		LOG_FUNC_RETURN(ctx, SC_ERROR_OUT_OF_MEMORY);

	p15card->card = card;
	p15card->opts.use_file_cache = 0;
	p15card->opts.use_pin_cache = 1;
	p15card->opts.pin_cache_counter = 10;
	p15card->opts.pin_cache_ignore_user_consent = 0;
	if(0 == strcmp(ctx->app_name, "tokend")) {
		private_certificate = "ignore";
		p15card->opts.private_certificate = SC_PKCS15_CARD_OPTS_PRIV_CERT_IGNORE;
	} else {
		private_certificate = "protect";
		p15card->opts.private_certificate = SC_PKCS15_CARD_OPTS_PRIV_CERT_PROTECT;
	}

	conf_block = sc_get_conf_block(ctx, "framework", "pkcs15", 1);
	if (conf_block) {
		p15card->opts.use_file_cache = scconf_get_bool(conf_block, "use_file_caching", p15card->opts.use_file_cache);
		p15card->opts.use_pin_cache = scconf_get_bool(conf_block, "use_pin_caching", p15card->opts.use_pin_cache);
		p15card->opts.pin_cache_counter = scconf_get_int(conf_block, "pin_cache_counter", p15card->opts.pin_cache_counter);
		p15card->opts.pin_cache_ignore_user_consent = scconf_get_bool(conf_block, "pin_cache_ignore_user_consent",
				p15card->opts.pin_cache_ignore_user_consent);
		private_certificate = scconf_get_str(conf_block, "private_certificate", private_certificate);
	}
	if (0 == strcmp(private_certificate, "protect")) {
		p15card->opts.private_certificate = SC_PKCS15_CARD_OPTS_PRIV_CERT_PROTECT;
	} else if (0 == strcmp(private_certificate, "ignore")) {
		p15card->opts.private_certificate = SC_PKCS15_CARD_OPTS_PRIV_CERT_IGNORE;
	} else if (0 == strcmp(private_certificate, "declassify")) {
		p15card->opts.private_certificate = SC_PKCS15_CARD_OPTS_PRIV_CERT_DECLASSIFY;
	}
	sc_log(ctx, "PKCS#15 options: use_file_cache=%d use_pin_cache=%d pin_cache_counter=%d pin_cache_ignore_user_consent=%d private_certificate=%d",
			p15card->opts.use_file_cache, p15card->opts.use_pin_cache,p15card->opts.pin_cache_counter,
			p15card->opts.pin_cache_ignore_user_consent, p15card->opts.private_certificate);

	r = sc_lock(card);
	if (r) {
		sc_log(ctx, "sc_lock() failed: %s", sc_strerror(r));
		sc_pkcs15_card_free(p15card);
		LOG_FUNC_RETURN(ctx, r);
	}

	enable_emu = scconf_get_bool(conf_block, "enable_pkcs15_emulation", 1);
	if (enable_emu) {
		sc_log(ctx, "PKCS#15 emulation enabled");
		emu_first = scconf_get_bool(conf_block, "try_emulation_first", 0);
		if (emu_first || sc_pkcs15_is_emulation_only(card)) {
			r = sc_pkcs15_bind_synthetic(p15card, aid);
			if (r == SC_SUCCESS)
				goto done;
			r = sc_pkcs15_bind_internal(p15card, aid);
			if (r < 0)
				goto error;
		} else {
			r = sc_pkcs15_bind_internal(p15card, aid);
			if (r == SC_SUCCESS)
				goto done;
			r = sc_pkcs15_bind_synthetic(p15card, aid);
			if (r < 0)
				goto error;
		}
	}
	else {
		r = sc_pkcs15_bind_internal(p15card, aid);
		if (r < 0)
			goto error;
	}
done:
	*p15card_out = p15card;
	sc_unlock(card);
	LOG_FUNC_RETURN(ctx, SC_SUCCESS);
error:
	sc_unlock(card);
	sc_pkcs15_card_free(p15card);
	LOG_FUNC_RETURN(ctx, r);
}


int
sc_pkcs15_unbind(struct sc_pkcs15_card *p15card)
{
	if (p15card == NULL || p15card->magic != SC_PKCS15_CARD_MAGIC) {
		return SC_ERROR_INVALID_ARGUMENTS;
	}

	LOG_FUNC_CALLED(p15card->card->ctx);
	if (p15card->dll_handle)
		sc_dlclose(p15card->dll_handle);
	sc_pkcs15_pincache_clear(p15card);
	sc_pkcs15_card_free(p15card);
	return 0;
}


static int
__sc_pkcs15_search_objects(struct sc_pkcs15_card *p15card, unsigned int class_mask, unsigned int type,
			int (*func)(sc_pkcs15_object_t *, void *), void *func_arg,
			sc_pkcs15_object_t **ret, size_t ret_size)
{
	struct sc_pkcs15_object *obj = NULL;
	struct sc_pkcs15_df	*df = NULL;
	unsigned int	df_mask = 0;
	size_t		match_count = 0;
	int r;

	if (type)
		class_mask |= SC_PKCS15_TYPE_TO_CLASS(type);

	/* Make sure the class mask we have makes sense */
	if (class_mask == 0
			|| (class_mask & ~(
					SC_PKCS15_SEARCH_CLASS_PRKEY |
					SC_PKCS15_SEARCH_CLASS_PUBKEY |
					SC_PKCS15_SEARCH_CLASS_SKEY |
					SC_PKCS15_SEARCH_CLASS_CERT |
					SC_PKCS15_SEARCH_CLASS_DATA |
					SC_PKCS15_SEARCH_CLASS_AUTH))) {
		LOG_FUNC_RETURN(p15card->card->ctx, SC_ERROR_INVALID_ARGUMENTS);
	}

	if (class_mask & SC_PKCS15_SEARCH_CLASS_PRKEY)
		df_mask |= (1 << SC_PKCS15_PRKDF);
	if (class_mask & SC_PKCS15_SEARCH_CLASS_PUBKEY)
		df_mask |= (1 << SC_PKCS15_PUKDF) | (1 << SC_PKCS15_PUKDF_TRUSTED);
	if (class_mask & SC_PKCS15_SEARCH_CLASS_CERT)
		df_mask |= (1 << SC_PKCS15_CDF) | (1 << SC_PKCS15_CDF_TRUSTED) | (1 << SC_PKCS15_CDF_USEFUL);
	if (class_mask & SC_PKCS15_SEARCH_CLASS_DATA)
		df_mask |= (1 << SC_PKCS15_DODF);
	if (class_mask & SC_PKCS15_SEARCH_CLASS_AUTH)
		df_mask |= (1 << SC_PKCS15_AODF);
	if (class_mask & SC_PKCS15_SEARCH_CLASS_SKEY)
		df_mask |= (1 << SC_PKCS15_SKDF);

	/* Make sure all the DFs we want to search have been
	 * enumerated. */
	for (df = p15card->df_list; df != NULL; df = df->next) {
		if (!(df_mask & (1 << df->type)))   {
			continue;
		}
		if (df->enumerated)
			continue;
		/* Enumerate the DF's, so p15card->obj_list is populated. */
		if (p15card->ops.parse_df)
			r = p15card->ops.parse_df(p15card, df);
		else
			r = sc_pkcs15_parse_df(p15card, df);
		if (r != SC_SUCCESS)
			continue;
	}

	/* And now loop over all objects */
	for (obj = p15card->obj_list; obj != NULL; obj = obj->next) {
		/* Check object type */
		if (!(class_mask & SC_PKCS15_TYPE_TO_CLASS(obj->type)))
			continue;
		if (type != 0
		 && obj->type != type
		 && (obj->type & SC_PKCS15_TYPE_CLASS_MASK) != type)
			continue;

		/* Potential candidate, apply search function */
		if (func != NULL && func(obj, func_arg) <= 0)
			continue;
		/* Okay, we have a match. */
		match_count++;
		if (!ret || ret_size <= 0)
			continue;
		ret[match_count-1] = obj;
		if (ret_size <= match_count)
			break;
	}

	return match_count;
}


int
sc_pkcs15_get_objects(struct sc_pkcs15_card *p15card, unsigned int type,
		struct sc_pkcs15_object **ret, size_t ret_size)
{
	return sc_pkcs15_get_objects_cond(p15card, type, NULL, NULL, ret, ret_size);
}


static int
compare_obj_id(struct sc_pkcs15_object *obj, const struct sc_pkcs15_id *id)
{
	void *data = obj->data;

	switch (obj->type & SC_PKCS15_TYPE_CLASS_MASK) {
	case SC_PKCS15_TYPE_CERT:
		return sc_pkcs15_compare_id(&((struct sc_pkcs15_cert_info *) data)->id, id);
	case SC_PKCS15_TYPE_PRKEY:
		return sc_pkcs15_compare_id(&((struct sc_pkcs15_prkey_info *) data)->id, id);
	case SC_PKCS15_TYPE_PUBKEY:
		return sc_pkcs15_compare_id(&((struct sc_pkcs15_pubkey_info *) data)->id, id);
	case SC_PKCS15_TYPE_SKEY:
		return sc_pkcs15_compare_id(&((struct sc_pkcs15_skey_info *) data)->id, id);
	case SC_PKCS15_TYPE_AUTH:
		return sc_pkcs15_compare_id(&((struct sc_pkcs15_auth_info *) data)->auth_id, id);
	case SC_PKCS15_TYPE_DATA_OBJECT:
		return sc_pkcs15_compare_id(&((struct sc_pkcs15_data_info *) data)->id, id);
	}
	return 0;
}


static int
sc_obj_app_oid(struct sc_pkcs15_object *obj, const struct sc_object_id *app_oid)
{
	if ((obj->type & SC_PKCS15_TYPE_CLASS_MASK) == SC_PKCS15_TYPE_DATA_OBJECT)
		return sc_compare_oid(&((struct sc_pkcs15_data_info *) obj->data)->app_oid, app_oid);
	return 0;
}


static int
compare_obj_usage(struct sc_pkcs15_object *obj, unsigned int mask, unsigned int value)
{
	void		*data = obj->data;
	unsigned int	usage;

	switch (obj->type & SC_PKCS15_TYPE_CLASS_MASK) {
	case SC_PKCS15_TYPE_PRKEY:
		usage = ((struct sc_pkcs15_prkey_info *) data)->usage;
		break;
	case SC_PKCS15_TYPE_PUBKEY:
		usage = ((struct sc_pkcs15_pubkey_info *) data)->usage;
		break;
	default:
		return 0;
	}
	return (usage & mask & value) != 0;
}


static int
compare_obj_flags(struct sc_pkcs15_object *obj, unsigned int mask, unsigned int value)
{
	struct sc_pkcs15_auth_info *auth_info;
	unsigned int	flags;

	switch (obj->type & SC_PKCS15_TYPE_CLASS_MASK) {
	case SC_PKCS15_TYPE_AUTH:
		auth_info = (struct sc_pkcs15_auth_info *) obj->data;
		if (auth_info->auth_type != SC_PKCS15_PIN_AUTH_TYPE_PIN)
			return 0;
		flags = auth_info->attrs.pin.flags;
		break;
	default:
		return 0;
	}
	return !((flags ^ value) & mask);
}


static int
compare_obj_reference(struct sc_pkcs15_object *obj, int value)
{
	struct sc_pkcs15_auth_info *auth_info;
	void		*data = obj->data;
	int		reference;

	switch (obj->type & SC_PKCS15_TYPE_CLASS_MASK) {
	case SC_PKCS15_TYPE_AUTH:
		auth_info = (struct sc_pkcs15_auth_info *) obj->data;
		if (auth_info->auth_type != SC_PKCS15_PIN_AUTH_TYPE_PIN)
			return 0;
		reference = auth_info->attrs.pin.reference;
		break;
	case SC_PKCS15_TYPE_PRKEY:
		reference = ((struct sc_pkcs15_prkey_info *) data)->key_reference;
		break;
	default:
		return 0;
	}
	return reference == value;
}


static int
compare_obj_path(struct sc_pkcs15_object *obj, const struct sc_path *path)
{
	void *data = obj->data;

	switch (obj->type & SC_PKCS15_TYPE_CLASS_MASK) {
	case SC_PKCS15_TYPE_PRKEY:
		return sc_compare_path(&((struct sc_pkcs15_prkey_info *) data)->path, path);
	case SC_PKCS15_TYPE_PUBKEY:
		return sc_compare_path(&((struct sc_pkcs15_pubkey_info *) data)->path, path);
	case SC_PKCS15_TYPE_SKEY:
		return sc_compare_path(&((struct sc_pkcs15_skey_info *) data)->path, path);
	case SC_PKCS15_TYPE_CERT:
		return sc_compare_path(&((struct sc_pkcs15_cert_info *) data)->path, path);
	case SC_PKCS15_TYPE_AUTH:
		return sc_compare_path(&((struct sc_pkcs15_auth_info *) data)->path, path);
	case SC_PKCS15_TYPE_DATA_OBJECT:
		return sc_compare_path(&((struct sc_pkcs15_data_info *) data)->path, path);
	}
	return 0;
}


static int
compare_obj_data_name(struct sc_pkcs15_object *obj, const char *app_label, const char *label)
{
	struct sc_pkcs15_data_info *cinfo = (struct sc_pkcs15_data_info *) obj->data;

	if (obj->type != SC_PKCS15_TYPE_DATA_OBJECT)
		return 0;

	return !strncmp(cinfo->app_label, app_label, sizeof cinfo->app_label) &&
		!strncmp(obj->label, label, sizeof obj->label);
}


static int
compare_obj_key(struct sc_pkcs15_object *obj, void *arg)
{
	struct sc_pkcs15_search_key *sk = (struct sc_pkcs15_search_key *) arg;

	if (sk->id && !compare_obj_id(obj, sk->id))
		return 0;
	if (sk->app_oid && !sc_obj_app_oid(obj, sk->app_oid))
		return 0;
	if (sk->usage_mask && !compare_obj_usage(obj, sk->usage_mask, sk->usage_value))
		return 0;
	if (sk->flags_mask && !compare_obj_flags(obj, sk->flags_mask, sk->flags_value))
		return 0;
	if (sk->match_reference && !compare_obj_reference(obj, sk->reference))
		return 0;
	if (sk->path && !compare_obj_path(obj, sk->path))
		return 0;
	if (
		sk->app_label && sk->label &&
		!compare_obj_data_name(obj, sk->app_label, sk->label)
	) {
		return 0;
	}

	return 1;
}


static int
find_by_key(struct sc_pkcs15_card *p15card, unsigned int type, struct sc_pkcs15_search_key *sk,
		struct sc_pkcs15_object **out)
{
	int r;

	r = sc_pkcs15_get_objects_cond(p15card, type, compare_obj_key, sk, out, 1);
	if (r < 0)
		return r;
	if (r == 0)
		return SC_ERROR_OBJECT_NOT_FOUND;
	return 0;
}


int
sc_pkcs15_search_objects(struct sc_pkcs15_card *p15card, struct sc_pkcs15_search_key *sk,
			struct sc_pkcs15_object **ret, size_t ret_size)
{
	return __sc_pkcs15_search_objects(p15card,
			sk->class_mask, sk->type,
			compare_obj_key, sk,
			ret, ret_size);
}


int
sc_pkcs15_get_objects_cond(struct sc_pkcs15_card *p15card, unsigned int type,
		int (* func)(struct sc_pkcs15_object *, void *),
		void *func_arg, struct sc_pkcs15_object **ret, size_t ret_size)
{
	return __sc_pkcs15_search_objects(p15card, 0, type,
			func, func_arg, ret, ret_size);
}


int sc_pkcs15_find_object_by_id(struct sc_pkcs15_card *p15card,
				unsigned int type, const struct sc_pkcs15_id *id,
				struct sc_pkcs15_object **out)
{
	struct sc_pkcs15_search_key sk;
	int	r;

	memset(&sk, 0, sizeof(sk));
	sk.id = id;

	r = __sc_pkcs15_search_objects(p15card, 0, type, compare_obj_key, &sk, out, 1);
	if (r < 0)
		return r;
	if (r == 0)
		return SC_ERROR_OBJECT_NOT_FOUND;
	return 0;
}


int
sc_pkcs15_find_cert_by_id(struct sc_pkcs15_card *p15card, const struct sc_pkcs15_id *id,
		struct sc_pkcs15_object **out)
{
	return sc_pkcs15_find_object_by_id(p15card, SC_PKCS15_TYPE_CERT, id, out);
}


int
sc_pkcs15_find_prkey_by_id(struct sc_pkcs15_card *p15card, const struct sc_pkcs15_id *id,
		struct sc_pkcs15_object **out)
{
	return sc_pkcs15_find_object_by_id(p15card, SC_PKCS15_TYPE_PRKEY, id, out);
}


int
sc_pkcs15_find_pubkey_by_id(struct sc_pkcs15_card *p15card, const struct sc_pkcs15_id *id,
		struct sc_pkcs15_object **out)
{
	return sc_pkcs15_find_object_by_id(p15card, SC_PKCS15_TYPE_PUBKEY, id, out);
}


int
sc_pkcs15_find_skey_by_id(struct sc_pkcs15_card *p15card, const struct sc_pkcs15_id *id,
		struct sc_pkcs15_object **out)
{
	return sc_pkcs15_find_object_by_id(p15card, SC_PKCS15_TYPE_SKEY, id, out);
}


int
sc_pkcs15_find_pin_by_auth_id(struct sc_pkcs15_card *p15card, const struct sc_pkcs15_id *id,
		struct sc_pkcs15_object **out)
{
	return sc_pkcs15_find_object_by_id(p15card, SC_PKCS15_TYPE_AUTH, id, out);
}


int
sc_pkcs15_find_pin_by_reference(struct sc_pkcs15_card *p15card, const sc_path_t *path, int reference,
		struct sc_pkcs15_object **out)
{
	struct sc_pkcs15_search_key sk;

	memset(&sk, 0, sizeof(sk));
	sk.match_reference = 1;
	sk.reference = reference;
	sk.path = path;

	return find_by_key(p15card, SC_PKCS15_TYPE_AUTH_PIN, &sk, out);
}


int
sc_pkcs15_find_pin_by_type_and_reference(struct sc_pkcs15_card *p15card, const struct sc_path *path,
				unsigned auth_method, int reference,
				struct sc_pkcs15_object **out)
{
	struct sc_context *ctx = p15card->card->ctx;
	struct sc_pkcs15_object *auth_objs[0x10];
	size_t nn_objs, ii;
	int r;

	/* Get all existing pkcs15 AUTH objects */
	r = sc_pkcs15_get_objects(p15card, SC_PKCS15_TYPE_AUTH_PIN, auth_objs, 0x10);
	LOG_TEST_RET(ctx, r, "Get PKCS#15 AUTH objects error");
	nn_objs = r;

	for (ii=0; ii<nn_objs; ii++)   {
		struct sc_pkcs15_auth_info *auth_info = (struct sc_pkcs15_auth_info *)auth_objs[ii]->data;

		if (auth_info->auth_method != auth_method)
			continue;
		if (auth_info->auth_type == SC_PKCS15_PIN_AUTH_TYPE_PIN)
			if (auth_info->attrs.pin.reference != reference)
				continue;

		if (path && !sc_compare_path(&auth_info->path, path))
			continue;

		if (out)
			*out = auth_objs[ii];

		return SC_SUCCESS;
	}

	return SC_ERROR_OBJECT_NOT_FOUND;
}


int
sc_pkcs15_find_so_pin(struct sc_pkcs15_card *p15card, struct sc_pkcs15_object **out)
{
	struct sc_pkcs15_search_key sk;

	memset(&sk, 0, sizeof(sk));
	sk.flags_mask = sk.flags_value = SC_PKCS15_PIN_FLAG_SO_PIN;

	return find_by_key(p15card, SC_PKCS15_TYPE_AUTH_PIN, &sk, out);
}


int
sc_pkcs15_find_pin_by_flags(struct sc_pkcs15_card *p15card,
		unsigned flags, unsigned mask, int *index,
		struct sc_pkcs15_object **out)
{
	struct sc_context *ctx = p15card->card->ctx;
	struct sc_pkcs15_object *auths[SC_PKCS15_MAX_PINS];
	int r, i, num, idx = 0;

	LOG_FUNC_CALLED(ctx);
	sc_log(ctx, "Find PIN flags:0x%X, mask:0x%X, index:%i", flags, mask, index ? *index : -1);
	if (index)
		idx = *index;
	/* Get authentication PKCS#15 objects that are present in the given application */
	r = sc_pkcs15_get_objects(p15card, SC_PKCS15_TYPE_AUTH_PIN, auths, SC_PKCS15_MAX_PINS);
	if (r < 0)
		return r;
	num = r;

	for (i=idx; i<num; i++)   {
		struct sc_pkcs15_auth_info *pin_info = (struct sc_pkcs15_auth_info *)(*(auths + i))->data;

		if (!pin_info || pin_info->auth_type != SC_PKCS15_PIN_AUTH_TYPE_PIN)
			continue;

		if ((pin_info->attrs.pin.flags & mask) != flags)
			continue;

		if (out)
			*out = *(auths + i);
		if (index)
			*index = i;

		LOG_FUNC_RETURN(ctx, SC_SUCCESS);
	}

	LOG_FUNC_RETURN(ctx, SC_ERROR_OBJECT_NOT_FOUND);
}


int
sc_pkcs15_find_data_object_by_id(struct sc_pkcs15_card *p15card, const struct sc_pkcs15_id *id,
		struct sc_pkcs15_object **out)
{
	return sc_pkcs15_find_object_by_id(p15card, SC_PKCS15_TYPE_DATA_OBJECT, id, out);
}


int
sc_pkcs15_find_data_object_by_app_oid(struct sc_pkcs15_card *p15card, const struct sc_object_id *app_oid,
		struct sc_pkcs15_object **out)
{
	struct sc_pkcs15_search_key sk;
	int	r;

	memset(&sk, 0, sizeof(sk));
	sk.app_oid = app_oid;

	r = __sc_pkcs15_search_objects(p15card, 0, SC_PKCS15_TYPE_DATA_OBJECT,
				compare_obj_key, &sk,
				out, 1);
	if (r < 0)
		return r;
	if (r == 0)
		return SC_ERROR_OBJECT_NOT_FOUND;
	return 0;
}


int
sc_pkcs15_find_data_object_by_name(struct sc_pkcs15_card *p15card, const char *app_label, const char *label,
		struct sc_pkcs15_object **out)
{
	struct sc_pkcs15_search_key sk;
	int	r;

	memset(&sk, 0, sizeof(sk));
	sk.app_label = app_label;
	sk.label = label;

	r = __sc_pkcs15_search_objects(p15card, 0, SC_PKCS15_TYPE_DATA_OBJECT,
				compare_obj_key, &sk,
				out, 1);
	if (r < 0)
		return r;
	if (r == 0)
		return SC_ERROR_OBJECT_NOT_FOUND;
	return 0;
}


int
sc_pkcs15_find_prkey_by_id_usage(struct sc_pkcs15_card *p15card, const struct sc_pkcs15_id *id,
		unsigned int usage, struct sc_pkcs15_object **out)
{
	struct sc_pkcs15_search_key sk;

	memset(&sk, 0, sizeof(sk));
	sk.usage_mask = sk.usage_value = usage;
	sk.id = id;

	return find_by_key(p15card, SC_PKCS15_TYPE_PRKEY, &sk, out);
}


int
sc_pkcs15_find_prkey_by_reference(struct sc_pkcs15_card *p15card, const struct sc_path *path,
				int reference,
				struct sc_pkcs15_object **out)
{
	struct sc_pkcs15_search_key sk;

	memset(&sk, 0, sizeof(sk));
	sk.match_reference = 1;
	sk.reference = reference;
	sk.path = path;

	return find_by_key(p15card, SC_PKCS15_TYPE_PRKEY, &sk, out);
}


int
sc_pkcs15_add_object(struct sc_pkcs15_card *p15card, struct sc_pkcs15_object *obj)
{
	struct sc_pkcs15_object *p = p15card->obj_list;

	if (!obj)
		return 0;
	obj->next = obj->prev = NULL;
	if (p15card->obj_list == NULL) {
		p15card->obj_list = obj;
		return 0;
	}
	while (p->next != NULL)
		p = p->next;
	p->next = obj;
	obj->prev = p;

	return 0;
}


void
sc_pkcs15_remove_object(struct sc_pkcs15_card *p15card, struct sc_pkcs15_object *obj)
{
	if (!obj)
		return;
	else if (obj->prev == NULL)
		p15card->obj_list = obj->next;
	else
		obj->prev->next = obj->next;
	if (obj->next != NULL)
		obj->next->prev = obj->prev;
}


static void
sc_pkcs15_remove_objects(struct sc_pkcs15_card *p15card)
{
	struct sc_pkcs15_object *cur = NULL, *next = NULL;

	if (!p15card || !p15card->obj_list)
		return;
	for (cur = p15card->obj_list; cur; cur = next)   {
		next = cur->next;
		sc_pkcs15_free_object(cur);
	}

	p15card->obj_list = NULL;
}


void
sc_pkcs15_free_object(struct sc_pkcs15_object *obj)
{
	if (!obj)
		return;
	switch (obj->type & SC_PKCS15_TYPE_CLASS_MASK) {
	case SC_PKCS15_TYPE_PRKEY:
		sc_pkcs15_free_prkey_info((sc_pkcs15_prkey_info_t *)obj->data);
		break;
	case SC_PKCS15_TYPE_PUBKEY:
		/* This is normally passed to framework-pkcs15,
		 * but if something fails on the way, it would not get freed */
		if (obj->emulated) {
			sc_pkcs15_free_pubkey(obj->emulated);
		}
		sc_pkcs15_free_pubkey_info((sc_pkcs15_pubkey_info_t *)obj->data);
		break;
	case SC_PKCS15_TYPE_CERT:
		sc_pkcs15_free_cert_info((sc_pkcs15_cert_info_t *)obj->data);
		break;
	case SC_PKCS15_TYPE_DATA_OBJECT:
		sc_pkcs15_free_data_info((sc_pkcs15_data_info_t *)obj->data);
		break;
	case SC_PKCS15_TYPE_AUTH:
		sc_pkcs15_free_auth_info((sc_pkcs15_auth_info_t *)obj->data);
		break;
	default:
		free(obj->data);
	}

	sc_pkcs15_free_object_content(obj);

	free(obj);
}


int
sc_pkcs15_add_df(struct sc_pkcs15_card *p15card, unsigned int type, const sc_path_t *path)
{
	struct sc_pkcs15_df *p, *newdf;

	newdf = calloc(1, sizeof(struct sc_pkcs15_df));
	if (newdf == NULL)
		return SC_ERROR_OUT_OF_MEMORY;
	newdf->path = *path;
	newdf->type = type;

	if (p15card->df_list == NULL) {
		p15card->df_list = newdf;
		return 0;
	}

	p = p15card->df_list;
	while (p->next != NULL)
		p = p->next;
	p->next = newdf;
	newdf->prev = p;

	return 0;
}


static void
sc_pkcs15_remove_dfs(struct sc_pkcs15_card *p15card)
{
	struct sc_pkcs15_df *cur = NULL, *next = NULL;

	if (!p15card || !p15card->df_list)
		return;

	for (cur = p15card->df_list; cur; cur = next)   {
		next = cur->next;
		free(cur);
	}

	p15card->df_list = NULL;
}


int
sc_pkcs15_encode_df(struct sc_context *ctx, struct sc_pkcs15_card *p15card, struct sc_pkcs15_df *df,
		unsigned char **buf_out, size_t *bufsize_out)
{
	unsigned char *buf = NULL, *tmp = NULL, *p;
	size_t bufsize = 0, tmpsize;
	const struct sc_pkcs15_object *obj;
	int (* func)(struct sc_context *, const struct sc_pkcs15_object *nobj,
		     unsigned char **nbuf, size_t *nbufsize) = NULL;
	int r;

	if (p15card == NULL || p15card->magic != SC_PKCS15_CARD_MAGIC) {
		return SC_ERROR_INVALID_ARGUMENTS;
	}
	switch (df->type) {
	case SC_PKCS15_PRKDF:
		func = sc_pkcs15_encode_prkdf_entry;
		break;
	case SC_PKCS15_PUKDF:
	case SC_PKCS15_PUKDF_TRUSTED:
		func = sc_pkcs15_encode_pukdf_entry;
		break;
	case SC_PKCS15_SKDF:
		func = sc_pkcs15_encode_skdf_entry;
		break;
	case SC_PKCS15_CDF:
	case SC_PKCS15_CDF_TRUSTED:
	case SC_PKCS15_CDF_USEFUL:
		func = sc_pkcs15_encode_cdf_entry;
		break;
	case SC_PKCS15_DODF:
		func = sc_pkcs15_encode_dodf_entry;
		break;
	case SC_PKCS15_AODF:
		func = sc_pkcs15_encode_aodf_entry;
		break;
	}
	if (func == NULL) {
		sc_log(ctx, "unknown DF type: %d", df->type);
		*buf_out = NULL;
		*bufsize_out = 0;
		return 0;
	}
	for (obj = p15card->obj_list; obj != NULL; obj = obj->next) {
		if (obj->df != df)
			continue;
		r = func(ctx, obj, &tmp, &tmpsize);
		if (r) {
			free(tmp);
			free(buf);
			return r;
		}
		if (!tmpsize)
			continue;
		p = (u8 *) realloc(buf, bufsize + tmpsize);
		if (!p) {
			free(tmp);
			free(buf);
			return SC_ERROR_OUT_OF_MEMORY;
		}
		buf = p;
		memcpy(buf + bufsize, tmp, tmpsize);
		free(tmp);
		bufsize += tmpsize;
	}
	*buf_out = buf;
	*bufsize_out = bufsize;

	return 0;
}


int
sc_pkcs15_parse_df(struct sc_pkcs15_card *p15card, struct sc_pkcs15_df *df)
{
	struct sc_context *ctx = p15card->card->ctx;
	unsigned char *buf;
	const unsigned char *p;
	size_t bufsize;
	int r;
	struct sc_pkcs15_object *obj = NULL;
	int (* func)(struct sc_pkcs15_card *, struct sc_pkcs15_object *,
		     const u8 **nbuf, size_t *nbufsize) = NULL;

	sc_log(ctx, "called; path=%s, type=%d, enum=%d", sc_print_path(&df->path), df->type, df->enumerated);

	if (df->enumerated)
		LOG_FUNC_RETURN(ctx, SC_SUCCESS);

	switch (df->type) {
	case SC_PKCS15_PRKDF:
		func = sc_pkcs15_decode_prkdf_entry;
		break;
	case SC_PKCS15_PUKDF:
		func = sc_pkcs15_decode_pukdf_entry;
		break;
	case SC_PKCS15_SKDF:
		func = sc_pkcs15_decode_skdf_entry;
		break;
	case SC_PKCS15_CDF:
	case SC_PKCS15_CDF_TRUSTED:
	case SC_PKCS15_CDF_USEFUL:
		func = sc_pkcs15_decode_cdf_entry;
		break;
	case SC_PKCS15_DODF:
		func = sc_pkcs15_decode_dodf_entry;
		break;
	case SC_PKCS15_AODF:
		func = sc_pkcs15_decode_aodf_entry;
		break;
	}
	if (func == NULL) {
		sc_log(ctx, "unknown DF type: %d", df->type);
		LOG_FUNC_RETURN(ctx, SC_ERROR_INVALID_ARGUMENTS);
	}
	r = sc_pkcs15_read_file(p15card, &df->path, &buf, &bufsize);
	LOG_TEST_RET(ctx, r, "pkcs15 read file failed");

	p = buf;
	while (bufsize && *p != 0x00) {

		obj = calloc(1, sizeof(struct sc_pkcs15_object));
		if (obj == NULL) {
			r = SC_ERROR_OUT_OF_MEMORY;
			goto ret;
		}
		r = func(p15card, obj, &p, &bufsize);
		if (r) {
			free(obj);
			if (r == SC_ERROR_ASN1_END_OF_CONTENTS) {
				r = 0;
				break;
			}
			sc_log(ctx, "%s: Error decoding DF entry", sc_strerror(r));
			goto ret;
		}

		obj->df = df;
		r = sc_pkcs15_add_object(p15card, obj);
		if (r) {
			if (obj->data)
				free(obj->data);
			free(obj);
			sc_log(ctx, "%s: Error adding object", sc_strerror(r));
			goto ret;
		}
	};

	if (r > 0)
		r = 0;
ret:
	df->enumerated = 1;
	free(buf);
	LOG_FUNC_RETURN(ctx, r);
}


int
sc_pkcs15_add_unusedspace(struct sc_pkcs15_card *p15card, const struct sc_path *path,
		const struct sc_pkcs15_id *auth_id)
{
	struct sc_context *ctx = p15card->card->ctx;
	struct sc_pkcs15_unusedspace *p = p15card->unusedspace_list, *new_unusedspace;

	if (path->count == -1) {
		char pbuf[SC_MAX_PATH_STRING_SIZE];

		int r = sc_path_print(pbuf, sizeof(pbuf), path);
		if (r != SC_SUCCESS)
			pbuf[0] = '\0';

		sc_log(ctx, "No offset and length present in path %s", pbuf);
		return SC_ERROR_INVALID_ARGUMENTS;
	}

	new_unusedspace = calloc(1, sizeof(sc_pkcs15_unusedspace_t));
	if (new_unusedspace == NULL)
		return SC_ERROR_OUT_OF_MEMORY;
	new_unusedspace->path = *path;
	if (auth_id != NULL)
		new_unusedspace->auth_id = *auth_id;

	if (p15card->unusedspace_list == NULL) {
		p15card->unusedspace_list = new_unusedspace;
		return 0;
	}
	while (p->next != NULL)
		p = p->next;
	p->next = new_unusedspace;
	new_unusedspace->prev = p;

	return 0;
}


void
sc_pkcs15_remove_unusedspace(struct sc_pkcs15_card *p15card, struct sc_pkcs15_unusedspace *unusedspace)
{
	if (!unusedspace)
		return;

	if (!unusedspace->prev)
		p15card->unusedspace_list = unusedspace->next;
	else
		unusedspace->prev->next = unusedspace->next;

	if (unusedspace->next)
		unusedspace->next->prev = unusedspace->prev;

	free(unusedspace);
}


static void
sc_pkcs15_free_unusedspace(struct sc_pkcs15_card *p15card)
{
	struct sc_pkcs15_unusedspace *cur = NULL, *next = NULL;

	if (!p15card || !p15card->unusedspace_list)
		return;
	for (cur = p15card->unusedspace_list; cur; cur = next)   {
		next = cur->next;
		free(cur);
	}

	p15card->unusedspace_list = NULL;
}


int
sc_pkcs15_encode_unusedspace(struct sc_context *ctx, struct sc_pkcs15_card *p15card,
			 unsigned char **buf, size_t *buflen)
{
	struct sc_path dummy_path;
	static const struct sc_asn1_entry c_asn1_unusedspace[] = {
		{ "UnusedSpace", SC_ASN1_STRUCT, SC_ASN1_TAG_SEQUENCE | SC_ASN1_CONS, 0, NULL, NULL },
		{ NULL, 0, 0, 0, NULL, NULL }
	};
	static const struct sc_asn1_entry c_asn1_unusedspace_values[] = {
		{ "path", SC_ASN1_PATH,	SC_ASN1_TAG_SEQUENCE | SC_ASN1_CONS, 0, NULL, NULL },
		{ "authId", SC_ASN1_PKCS15_ID, SC_ASN1_TAG_OCTET_STRING, SC_ASN1_OPTIONAL, NULL, NULL },
		{ NULL, 0, 0, 0, NULL, NULL }
	};
	struct sc_asn1_entry *asn1_unusedspace = NULL;
	struct sc_asn1_entry *asn1_values = NULL;
	int unusedspace_count = 0, r, c = 0;
	struct sc_pkcs15_unusedspace *unusedspace = NULL;

	sc_format_path("3F00", &dummy_path);
	dummy_path.index = dummy_path.count = 0;

	unusedspace = p15card->unusedspace_list;
	for ( ; unusedspace != NULL; unusedspace = unusedspace->next)
		unusedspace_count++;
	if (unusedspace_count == 0) {
		/* The standard says there has to be at least 1 entry,
		 * so we use a path with a length of 0 bytes */
		r = sc_pkcs15_add_unusedspace(p15card, &dummy_path, NULL);
		if (r)
			return r;
		unusedspace_count = 1;
	}

	asn1_unusedspace = (struct sc_asn1_entry *)
		malloc(sizeof(struct sc_asn1_entry) * (unusedspace_count + 1));
	if (asn1_unusedspace == NULL) {
		r = SC_ERROR_OUT_OF_MEMORY;
		goto err;
	}
	asn1_values = (struct sc_asn1_entry *)
		malloc(sizeof(struct sc_asn1_entry) * (unusedspace_count * 3));
	if (asn1_values == NULL) {
		r = SC_ERROR_OUT_OF_MEMORY;
		goto err;
	}

	for (unusedspace = p15card->unusedspace_list; unusedspace != NULL; unusedspace = unusedspace->next) {
		sc_copy_asn1_entry(c_asn1_unusedspace, asn1_unusedspace + c);
		sc_format_asn1_entry(asn1_unusedspace + c, asn1_values + 3*c, NULL, 1);
		sc_copy_asn1_entry(c_asn1_unusedspace_values, asn1_values + 3*c);
		sc_format_asn1_entry(asn1_values + 3*c, &unusedspace->path, NULL, 1);
		sc_format_asn1_entry(asn1_values + 3*c+1, &unusedspace->auth_id, NULL,
			   unusedspace->auth_id.len > 0 ? 1 : 0);
		c++;
	}
	asn1_unusedspace[c].name = NULL;

	r = sc_asn1_encode(ctx, asn1_unusedspace, buf, buflen);

err:
	if (asn1_values != NULL)
		free(asn1_values);
	if (asn1_unusedspace != NULL)
		free(asn1_unusedspace);

	/* If we added the dummy entry, remove it now */
	if (unusedspace_count == 1 && sc_compare_path(&p15card->unusedspace_list->path, &dummy_path))
		sc_pkcs15_remove_unusedspace(p15card, p15card->unusedspace_list);

	return r;
}


int
sc_pkcs15_parse_unusedspace(const unsigned char *buf, size_t buflen, struct sc_pkcs15_card *p15card)
{
	const unsigned char *p = buf;
	size_t left = buflen;
	int r;
	struct sc_path path;
	struct sc_pkcs15_id auth_id;
	struct sc_asn1_entry asn1_unusedspace[] = {
		{ "UnusedSpace", SC_ASN1_STRUCT, SC_ASN1_TAG_SEQUENCE | SC_ASN1_CONS, 0, NULL, NULL },
		{ NULL, 0, 0, 0, NULL, NULL }
	};
	struct sc_asn1_entry asn1_unusedspace_values[] = {
		{ "path", SC_ASN1_PATH,	SC_ASN1_TAG_SEQUENCE | SC_ASN1_CONS, 0, NULL, NULL },
		{ "authId", SC_ASN1_PKCS15_ID, SC_ASN1_TAG_OCTET_STRING, SC_ASN1_OPTIONAL, NULL, NULL },
		{ NULL, 0, 0, 0, NULL, NULL }
	};

	/* Clean the list if already present */
	sc_pkcs15_free_unusedspace(p15card);

	sc_format_asn1_entry(asn1_unusedspace, asn1_unusedspace_values, NULL, 1);
	sc_format_asn1_entry(asn1_unusedspace_values, &path, NULL, 1);
	sc_format_asn1_entry(asn1_unusedspace_values+1, &auth_id, NULL, 0);

	while (left > 0) {
		memset(&auth_id, 0, sizeof(auth_id));
		r = sc_asn1_decode(p15card->card->ctx, asn1_unusedspace, p, left, &p, &left);
		if (r == SC_ERROR_ASN1_END_OF_CONTENTS)
			break;
		if (r < 0)
			return r;
		/* If the path length is 0, it's a dummy path then don't add it.
		 * If the path length isn't included (-1) then it's against the standard
		 *   but we'll just ignore it instead of returning an error. */
		if (path.count > 0 && p15card->file_app) {
			r = sc_pkcs15_make_absolute_path(&p15card->file_app->path, &path);
			if (r < 0)
				return r;
			r = sc_pkcs15_add_unusedspace(p15card, &path, &auth_id);
			if (r)
				return r;
		}
	}

	p15card->unusedspace_read = 1;

	return 0;
}


int
sc_decode_do53(sc_context_t *ctx, u8 **data, size_t *data_len,
		const u8 *buf, size_t buflen)
{
	struct sc_asn1_entry c_asn1_do53[] = {
		{ "do53", SC_ASN1_OCTET_STRING, SC_ASN1_APP|0x13, SC_ASN1_ALLOC|SC_ASN1_UNSIGNED, NULL, NULL },
		{ NULL, 0, 0, 0, NULL, NULL }
	};
	struct sc_asn1_entry asn1_do53[2];
	int r;

	LOG_FUNC_CALLED(ctx);
	sc_copy_asn1_entry(c_asn1_do53, asn1_do53);
	sc_format_asn1_entry(asn1_do53, data, data_len, 0);

	r = sc_asn1_decode(ctx, asn1_do53, buf, buflen, NULL, NULL);
	LOG_TEST_RET(ctx, r, "ASN.1 parsing of do-53 failed");

	LOG_FUNC_RETURN(ctx, SC_SUCCESS);
}


int
sc_pkcs15_read_file(struct sc_pkcs15_card *p15card, const struct sc_path *in_path,
		unsigned char **buf, size_t *buflen)
{
	struct sc_context *ctx;
	struct sc_file *file = NULL;
	unsigned char *data = NULL;
	size_t	len = 0, offset = 0;
	int	r;

	if (p15card == NULL || p15card->card == NULL || in_path == NULL || buf == NULL) {
		return SC_ERROR_INVALID_ARGUMENTS;
	}
	ctx = p15card->card->ctx;

	LOG_FUNC_CALLED(ctx);
	sc_log(ctx, "path=%s, index=%u, count=%d", sc_print_path(in_path), in_path->index, in_path->count);

	r = -1; /* file state: not in cache */
	if (p15card->opts.use_file_cache) {
		r = sc_pkcs15_read_cached_file(p15card, in_path, &data, &len);

		if (!r && in_path->aid.len > 0 && in_path->len >= 2)   {
			struct sc_path parent = *in_path;

			parent.len -= 2;
			parent.type = SC_PATH_TYPE_PATH;
			r = sc_select_file(p15card->card, &parent, NULL);
		}
	}

	if (r) {
		r = sc_lock(p15card->card);
		if (r)
			goto fail;
		r = sc_select_file(p15card->card, in_path, &file);
		if (r)
			goto fail_unlock;

		/* Handle the case where the ASN.1 Path object specified
		 * index and length values */

		if (file->ef_structure == SC_FILE_EF_LINEAR_VARIABLE) {

			// in_path->index: record_no
			// in_path->count: ignored!

			if(file->record_length > 0) {
				if(file->record_length > MAX_FILE_SIZE) {
					len = MAX_FILE_SIZE;
					sc_log(ctx, "  record size truncated, encoded length: %"SC_FORMAT_LEN_SIZE_T"u", file->record_length);
				} else {
					len = file->record_length;
				}
			} else {
				len = MAX_FILE_SIZE;
			}
			
			if ((in_path->index <= 0) || (in_path->index > (int)(file->record_count))) {
				sc_log(ctx, "  record number out of bounds: %d", in_path->index);
				r = SC_ERROR_RECORD_NOT_FOUND;
				goto fail_unlock;
			}
		
		} else {

			if (in_path->count < 0) {
				if (file->size)
					len = (file->size > MAX_FILE_SIZE)? MAX_FILE_SIZE:file->size;
				else
					len = 1024;
				offset = 0;
			}
			else {
				offset = in_path->index;
				len = in_path->count;
				/* Make sure we're within proper bounds */
				if (offset >= file->size || offset + len > file->size) {
					r = SC_ERROR_INVALID_ASN1_OBJECT;
					goto fail_unlock;
				}
			}
		}

		data = malloc(len);
		if (data == NULL) {
			r = SC_ERROR_OUT_OF_MEMORY;
			goto fail_unlock;
		}

		if (file->ef_structure == SC_FILE_EF_LINEAR_VARIABLE_TLV) {
			unsigned int i;
			size_t l, record_len;
			unsigned char *head = data;

			for (i=1; ; i++) {
				l = len - (head - data);
				if (l > 256) {
					l = 256;
				}
				r = sc_read_record(p15card->card, i, head, l, SC_RECORD_BY_REC_NR);
				if (r == SC_ERROR_RECORD_NOT_FOUND)
					break;
				if (r < 0) {
					goto fail_unlock;
				}
				if (r < 2)
					break;
				record_len = head[1];
				if (record_len != 0xff) {
					memmove(head, head+2, r-2);
					head += (r-2);
				}
				else {
					if (r < 4)
						break;
					memmove(head, head+4, r-4);
					head += (r-4);
				}
			}
			len = head-data;
		}
		else if (file->ef_structure == SC_FILE_EF_LINEAR_VARIABLE) {

			u8 offset_buffer[] = {0x54, 0x02, 0x00, 0x00};
			u8 response_buffer[SC_MAX_APDU_RESP_SIZE];
			struct sc_apdu apdu;
			uint16_t offset_u16 = 0;
			u8 *data_do;
			size_t data_do_len;

			do {

				offset_buffer[2] = (u8) (offset_u16 >> 8);
				offset_buffer[3] = (u8) (offset_u16 & 0x00ff);

				sc_format_apdu(p15card->card, &apdu, SC_APDU_CASE_4_SHORT, 0xB3, in_path->index, 4);
				
				apdu.data = offset_buffer;
				apdu.datalen = sizeof(offset_buffer);
				apdu.lc = sizeof(offset_buffer);
				apdu.le = 0;
				
				apdu.resp = response_buffer;
				apdu.resplen = sizeof(response_buffer);
	
				r = sc_transmit_apdu(p15card->card, &apdu);
<<<<<<< HEAD
				if(r < 0 || apdu.resplen == 0) 
=======
				if (r < 0 || apdu.resplen == 0)
>>>>>>> fd3987db
					break;

				data_do = NULL;
				r = sc_decode_do53(ctx, &data_do, &data_do_len,	apdu.resp, apdu.resplen);
				if (r < 0) goto fail_unlock;

				if(data_do) {
					memcpy(data + offset_u16, data_do, data_do_len);
					offset_u16 += data_do_len;
					free(data_do);
				}

			} while(r == SC_SUCCESS);

			len = offset_u16;
		}
		else {
			r = sc_read_binary(p15card->card, offset, data, len, 0);
			if (r < 0) {
				goto fail_unlock;
			}
			/* sc_read_binary may return less than requested */
			len = r;
		}
		sc_unlock(p15card->card);

		sc_file_free(file);

		if (len && p15card->opts.use_file_cache) {
			sc_pkcs15_cache_file(p15card, in_path, data, len);
		}
	}
	*buf = data;
	*buflen = len;
	LOG_FUNC_RETURN(ctx, SC_SUCCESS);

fail_unlock:
	sc_unlock(p15card->card);
fail:
	free(data);
	sc_file_free(file);
	LOG_FUNC_RETURN(ctx, r);
}


int
sc_pkcs15_compare_id(const struct sc_pkcs15_id *id1, const struct sc_pkcs15_id *id2)
{
	if (id1 == NULL || id2 == NULL)
		return 0;
	if (id1->len != id2->len)
		return 0;
	return memcmp(id1->value, id2->value, id1->len) == 0;
}


void
sc_pkcs15_format_id(const char *str, struct sc_pkcs15_id *id)
{
	size_t len;

	if (!id)
		return;
	len = sizeof(id->value);

	if (sc_hex_to_bin(str, id->value, &len) != SC_SUCCESS)
		id->len = 0;
	else
		id->len = len;
}


const char *
sc_pkcs15_print_id(const struct sc_pkcs15_id *id)
{
	static char buffer[256];

	sc_bin_to_hex(id->value, id->len, buffer, sizeof(buffer), '\0');
	return buffer;
}


int
sc_pkcs15_hex_string_to_id(const char *in, struct sc_pkcs15_id *out)
{
	out->len = sizeof(out->value);
	return sc_hex_to_bin(in, out->value, &out->len);
}


int
sc_pkcs15_make_absolute_path(const struct sc_path *parent, struct sc_path *child)
{
	/* nothing to do if child has valid 'aid' */
	if (child->aid.len)
		return SC_SUCCESS;

	if (parent->aid.len)   {
		sc_path_t ppath;

		/* child inherits parent's 'aid' */
		child->aid = parent->aid;
		if (!parent->len)
			return SC_SUCCESS;

		/* parent has valid 'path' -- concatenate it with the child's one */
		memcpy(&ppath, parent, sizeof(sc_path_t));
		ppath.aid.len = 0;
		ppath.type = SC_PATH_TYPE_FROM_CURRENT;
		return sc_concatenate_path(child, &ppath, child);

	}
	else if (parent->type == SC_PATH_TYPE_DF_NAME)   {
		/* child inherits parent's 'DF NAME' as 'aid' */
		if (parent->len > sizeof(child->aid.value))
			return SC_ERROR_WRONG_LENGTH;

		memcpy(child->aid.value, parent->value, parent->len);
		child->aid.len = parent->len;

		return SC_SUCCESS;
	}

	/* a 0 length path stays a 0 length path */
	if (child->len == 0)
		return SC_SUCCESS;

	if (sc_compare_path_prefix(sc_get_mf_path(), child))
		return SC_SUCCESS;

	return sc_concatenate_path(child, parent, child);
}


void sc_pkcs15_free_object_content(struct sc_pkcs15_object *obj)
{
	if (obj->content.value && obj->content.len)   {
		if (SC_PKCS15_TYPE_AUTH & obj->type
			|| SC_PKCS15_TYPE_SKEY & obj->type
			|| SC_PKCS15_TYPE_PRKEY & obj->type) {
			/* clean everything that potentially contains a secret */
			sc_mem_secure_clear_free(obj->content.value, obj->content.len);
		} else {
			free(obj->content.value);
		}
	}
	obj->content.value = NULL;
	obj->content.len = 0;
}


int
sc_pkcs15_allocate_object_content(struct sc_context *ctx, struct sc_pkcs15_object *obj,
		const unsigned char *value, size_t len)
{
	unsigned char *tmp_buf;

	if (!obj)
		return SC_ERROR_INVALID_ARGUMENTS;

	if (!value || !len)   {
		sc_pkcs15_free_object_content(obj);
		return SC_SUCCESS;
	}

	/* Need to pass by temporary variable,
	 * because 'value' and 'content.value' pointers can be the sames.
	 */
	if (SC_PKCS15_TYPE_AUTH & obj->type
			|| SC_PKCS15_TYPE_SKEY & obj->type
			|| SC_PKCS15_TYPE_PRKEY & obj->type) {
		tmp_buf = sc_mem_secure_alloc(len);
	} else {
		tmp_buf = malloc(len);
	}
	if (!tmp_buf)
		return SC_ERROR_OUT_OF_MEMORY;

	memcpy(tmp_buf, value, len);

	sc_pkcs15_free_object_content(obj);

	obj->content.value = tmp_buf;
	obj->content.len = len;

	return SC_SUCCESS;
}


struct sc_supported_algo_info *
sc_pkcs15_get_supported_algo(struct sc_pkcs15_card *p15card, unsigned operation, unsigned mechanism)
{
	struct sc_context *ctx = p15card->card->ctx;
	struct sc_supported_algo_info *info = NULL;
	int ii;

	for (ii=0;ii<SC_MAX_SUPPORTED_ALGORITHMS && p15card->tokeninfo->supported_algos[ii].reference; ii++)
		if ((p15card->tokeninfo->supported_algos[ii].operations & operation)
				&& (p15card->tokeninfo->supported_algos[ii].mechanism == mechanism))
			break;

	if (ii < SC_MAX_SUPPORTED_ALGORITHMS && p15card->tokeninfo->supported_algos[ii].reference)   {
		info = &p15card->tokeninfo->supported_algos[ii];
		sc_log(ctx, "found supported algorithm (ref:%X,mech:%X,ops:%X,algo_ref:%X)",
				info->reference, info->mechanism, info->operations, info->algo_ref);
	}

	return info;
}

struct sc_supported_algo_info *
sc_pkcs15_get_specific_supported_algo(struct sc_pkcs15_card *p15card, unsigned operation, unsigned mechanism, const struct sc_object_id *algo_oid)
{
	struct sc_context *ctx = p15card->card->ctx;
	struct sc_supported_algo_info *info = NULL;
	int ii;

	if (algo_oid == NULL)
		return NULL;

	for (ii=0;ii<SC_MAX_SUPPORTED_ALGORITHMS && p15card->tokeninfo->supported_algos[ii].reference; ii++)
		if ((p15card->tokeninfo->supported_algos[ii].operations & operation)
				&& (p15card->tokeninfo->supported_algos[ii].mechanism == mechanism)
				&& sc_compare_oid(algo_oid, &p15card->tokeninfo->supported_algos[ii].algo_id) == 1)
			break;

	if (ii < SC_MAX_SUPPORTED_ALGORITHMS && p15card->tokeninfo->supported_algos[ii].reference)   {
		info = &p15card->tokeninfo->supported_algos[ii];
		sc_log(ctx, "found supported algorithm (ref:%X,mech:%X,ops:%X,algo_ref:%X)",
				info->reference, info->mechanism, info->operations, info->algo_ref);
	}

	return info;
}

int
sc_pkcs15_get_generalized_time(struct sc_context *ctx, char **out)
{
#ifdef HAVE_GETTIMEOFDAY
	struct timeval tv;
#endif
	struct tm tm;
	time_t t;

	if (!ctx || !out)
		return SC_ERROR_INVALID_ARGUMENTS;
	*out = NULL;

#ifdef HAVE_GETTIMEOFDAY
	gettimeofday(&tv, NULL);
	t = tv.tv_sec;
#else
	t = time(NULL);
#endif

#ifdef _WIN32
	if (0 != gmtime_s(&tm, &t))
		LOG_FUNC_RETURN(ctx, SC_ERROR_INTERNAL);
#else
	if (NULL == gmtime_r(&t, &tm))
		LOG_FUNC_RETURN(ctx, SC_ERROR_INTERNAL);
#endif

	*out = calloc(1, 16);
	if (*out == NULL)
		LOG_TEST_RET(ctx, SC_ERROR_OUT_OF_MEMORY, "memory failure");

	/* print time in generalized time format */
	if (!strftime(*out, 16, "%Y%m%d%H%M%SZ", &tm)) {
		free(*out);
		LOG_TEST_RET(ctx, SC_ERROR_INTERNAL, "strftime failed");
	}

	return SC_SUCCESS;
}


int
sc_pkcs15_add_supported_algo_ref(struct sc_pkcs15_object *obj, struct sc_supported_algo_info *algo)
{
	unsigned int ii, *algo_refs = NULL;

	if (!algo)
		return SC_SUCCESS;

	switch (obj->type & SC_PKCS15_TYPE_CLASS_MASK) {
	case SC_PKCS15_TYPE_PRKEY:
		algo_refs = ((struct sc_pkcs15_prkey_info *)obj->data)->algo_refs;
		break;
	case SC_PKCS15_TYPE_PUBKEY:
		algo_refs = ((struct sc_pkcs15_pubkey_info *)obj->data)->algo_refs;
		break;
	case SC_PKCS15_TYPE_SKEY:
		algo_refs = ((struct sc_pkcs15_skey_info *)obj->data)->algo_refs;
		break;
	}
	if (!algo_refs)
		return SC_ERROR_NOT_SUPPORTED;

	for (ii=0;ii<SC_MAX_SUPPORTED_ALGORITHMS && *(algo_refs + ii);ii++)
		if (*(algo_refs + ii) == algo->reference)
			return SC_SUCCESS;

	for (ii=0;ii<SC_MAX_SUPPORTED_ALGORITHMS;ii++)   {
		if (*(algo_refs + ii) == 0)   {
			*(algo_refs + ii) = algo->reference;
			return SC_SUCCESS;
		}
	}

	return SC_ERROR_TOO_MANY_OBJECTS;
}


int
sc_pkcs15_get_object_id(const struct sc_pkcs15_object *obj, struct sc_pkcs15_id *out)
{
	if (!obj || !out)
		return SC_ERROR_INVALID_ARGUMENTS;

	switch (obj->type & SC_PKCS15_TYPE_CLASS_MASK) {
	case SC_PKCS15_TYPE_CERT:
		*out = ((struct sc_pkcs15_cert_info *) obj->data)->id;
		break;
	case SC_PKCS15_TYPE_PRKEY:
		*out = ((struct sc_pkcs15_prkey_info *) obj->data)->id;
		break;
	case SC_PKCS15_TYPE_PUBKEY:
		*out = ((struct sc_pkcs15_pubkey_info *) obj->data)->id;
		break;
	case SC_PKCS15_TYPE_SKEY:
		*out = ((struct sc_pkcs15_skey_info *) obj->data)->id;
		break;
	case SC_PKCS15_TYPE_AUTH:
		*out = ((struct sc_pkcs15_auth_info *) obj->data)->auth_id;
		break;
	case SC_PKCS15_TYPE_DATA_OBJECT:
		*out = ((struct sc_pkcs15_data_info *) obj->data)->id;
		break;
	default:
		return SC_ERROR_NOT_SUPPORTED;
	}

	return SC_SUCCESS;
}

/*
 * Simplified GUID serializing.
 * Ex. {3F2504E0-4F89-11D3-9A0C-0305E82C3301}
 *
 * There is no variant, version number and other special meaning fields
 *  that are described in RFC-4122 .
 */
int
sc_pkcs15_serialize_guid(unsigned char *in, size_t in_size, unsigned flags,
		char *out, size_t out_size)
{
	int ii, jj, offs = 0;

	if (in_size < 16)
		return SC_ERROR_BUFFER_TOO_SMALL;
	if (out_size < 39)
		return SC_ERROR_BUFFER_TOO_SMALL;

	*out = '\0';
	if (!flags)
		strcpy(out, "{");
	for (ii=0; ii<4; ii++)
		sprintf(out + strlen(out), "%02x", *(in + offs++));
	for (jj=0; jj<3; jj++)   {
		strcat(out, "-");
		for (ii=0; ii<2; ii++)
			sprintf(out + strlen(out), "%02x", *(in + offs++));
	}
	strcat(out, "-");
	for (ii=0; ii<6; ii++)
		sprintf(out + strlen(out), "%02x", *(in + offs++));
	if (!flags)
		strcat(out, "}");

	return SC_SUCCESS;
}


int
sc_pkcs15_get_object_guid(struct sc_pkcs15_card *p15card, const struct sc_pkcs15_object *obj,
		unsigned flags, unsigned char *out, size_t *out_size)
{
	struct sc_context *ctx = p15card->card->ctx;
	struct sc_serial_number serialnr;
	struct sc_pkcs15_id  id;
	unsigned char guid_bin[SC_PKCS15_MAX_ID_SIZE + SC_MAX_SERIALNR];
	int rv, guid_bin_size;

	LOG_FUNC_CALLED(ctx);
	if(!out || !out_size)
		LOG_FUNC_RETURN(ctx, SC_ERROR_INVALID_ARGUMENTS);

	if (p15card->ops.get_guid)   {
		rv = p15card->ops.get_guid(p15card, obj, out, out_size);
		LOG_FUNC_RETURN(ctx, rv);
	}

	rv = sc_pkcs15_aux_get_md_guid(p15card, obj, flags, out, out_size);
	if (rv == SC_SUCCESS)
		LOG_FUNC_RETURN(ctx, SC_SUCCESS);
	else if (rv != SC_ERROR_NOT_SUPPORTED)
		LOG_TEST_RET(ctx, rv, "Failed to get alternative object GUID");

	memset(out, 0, *out_size);

	rv = sc_pkcs15_get_object_id(obj, &id);
	LOG_TEST_RET(ctx, rv, "Cannot get object's ID");

	if (p15card->tokeninfo && p15card->tokeninfo->serial_number)   {
		/* The serial from EF(TokenInfo) is preferred because of the
		 * "--serial" parameter of pkcs15-init. */
		serialnr.len = SC_MAX_SERIALNR;
		rv = sc_hex_to_bin(p15card->tokeninfo->serial_number, serialnr.value, &serialnr.len);
		if (rv) {
			/* Fallback in case hex_to_bin fails due to unexpected characters */
			serialnr.len = strlen(p15card->tokeninfo->serial_number);
			if (serialnr.len > SC_MAX_SERIALNR)
				serialnr.len = SC_MAX_SERIALNR;

			memcpy(serialnr.value, p15card->tokeninfo->serial_number, serialnr.len);
		}
	} else if (p15card->card->serialnr.len)   {
		serialnr = p15card->card->serialnr;
	} else   {
		rv = sc_card_ctl(p15card->card, SC_CARDCTL_GET_SERIALNR, &serialnr);
		LOG_TEST_RET(ctx, rv, "'GET_SERIALNR' CTL failed and other serial numbers not present");
	}

	memset(guid_bin, 0, sizeof(guid_bin));
	memcpy(guid_bin, id.value, id.len);
	memcpy(guid_bin + id.len, serialnr.value, serialnr.len);
	guid_bin_size = id.len + serialnr.len;

	/*
	 * If OpenSSL is available (SHA1), then rather use the hash of the data
	 * - this also protects against data being too short
	 */
#ifdef ENABLE_OPENSSL
	SHA1(guid_bin, guid_bin_size, guid_bin);
	guid_bin_size = SHA_DIGEST_LENGTH;
#else
	/* If guid_bin has a size larger than 16 bytes
	 * force the remaining bytes up to 16 bytes to be zero
	 * so sc_pkcs15_serialize_guid won't fail because the size is less than 16
	 */
	if (guid_bin_size < 16)
		guid_bin_size = 16;
#endif

	rv = sc_pkcs15_serialize_guid(guid_bin, guid_bin_size, flags, (char *)out, *out_size);
	LOG_TEST_RET(ctx, rv, "Serialize GUID error");

	*out_size = strlen((char *)out);
	LOG_FUNC_RETURN(ctx, rv);
}


static int
sc_pkcs15_aux_get_md_guid(struct sc_pkcs15_card *p15card, const struct sc_pkcs15_object *obj,
		unsigned flags,
		unsigned char *out, size_t *out_size)
{
	struct sc_context *ctx = p15card->card->ctx;
	struct sc_pkcs15_prkey_info *prkey_info = NULL;
	int rv;

	LOG_FUNC_CALLED(ctx);
	if(!out || !out_size)
		LOG_FUNC_RETURN(ctx, SC_ERROR_INVALID_ARGUMENTS);

	if ((obj->type & SC_PKCS15_TYPE_CLASS_MASK) != SC_PKCS15_TYPE_PRKEY)
		LOG_FUNC_RETURN(ctx, SC_ERROR_NOT_SUPPORTED);

	prkey_info = (struct sc_pkcs15_prkey_info *)obj->data;
	if (!prkey_info->aux_data || prkey_info->aux_data->type != SC_AUX_DATA_TYPE_MD_CMAP_RECORD)
		LOG_FUNC_RETURN(ctx, SC_ERROR_NOT_SUPPORTED);

	rv = sc_aux_data_get_md_guid(ctx, prkey_info->aux_data, flags, out, out_size);
	LOG_FUNC_RETURN(ctx, rv);
}


void
sc_pkcs15_free_key_params(struct sc_pkcs15_key_params *params)
{
	if (!params)
		return;
	if (params->data && params->free_params)
		params->free_params(params->data);
	else if (params->data)
		free(params->data);

	params->data = NULL;
}
<|MERGE_RESOLUTION|>--- conflicted
+++ resolved
@@ -2507,11 +2507,7 @@
 				apdu.resplen = sizeof(response_buffer);
 	
 				r = sc_transmit_apdu(p15card->card, &apdu);
-<<<<<<< HEAD
-				if(r < 0 || apdu.resplen == 0) 
-=======
 				if (r < 0 || apdu.resplen == 0)
->>>>>>> fd3987db
 					break;
 
 				data_do = NULL;

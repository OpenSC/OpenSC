/*
 * asn1.c: ASN.1 decoding functions (DER)
 *
 * Copyright (C) 2001, 2002  Juha Yrjölä <juha.yrjola@iki.fi>
 *
 * This library is free software; you can redistribute it and/or
 * modify it under the terms of the GNU Lesser General Public
 * License as published by the Free Software Foundation; either
 * version 2.1 of the License, or (at your option) any later version.
 *
 * This library is distributed in the hope that it will be useful,
 * but WITHOUT ANY WARRANTY; without even the implied warranty of
 * MERCHANTABILITY or FITNESS FOR A PARTICULAR PURPOSE.  See the GNU
 * Lesser General Public License for more details.
 *
 * You should have received a copy of the GNU Lesser General Public
 * License along with this library; if not, write to the Free Software
 * Foundation, Inc., 59 Temple Place, Suite 330, Boston, MA  02111-1307  USA
 */

#include "config.h"

#include <stdio.h>
#include <string.h>
#include <ctype.h>
#include <assert.h>
#include <stdlib.h>

#include "internal.h"
#include "asn1.h"

static int asn1_decode(sc_context_t *ctx, struct sc_asn1_entry *asn1,
		       const u8 *in, size_t len, const u8 **newp, size_t *len_left,
		       int choice, int depth);
static int asn1_encode(sc_context_t *ctx, const struct sc_asn1_entry *asn1,
		       u8 **ptr, size_t *size, int depth);
static int asn1_write_element(sc_context_t *ctx, unsigned int tag,
		const u8 * data, size_t datalen, u8 ** out, size_t * outlen);

static const char *tag2str(unsigned int tag)
{
	static const char *tags[] = {
		"EOC", "BOOLEAN", "INTEGER", "BIT STRING", "OCTET STRING",	/* 0-4 */
		"NULL", "OBJECT", "OBJECT DESCRIPTOR", "EXTERNAL", "REAL",	/* 5-9 */
		"ENUMERATED", "<ASN1 11>", "UTF8STRING", "<ASN1 13>",	/* 10-13 */
		"<ASN1 14>", "<ASN1 15>", "SEQUENCE", "SET",	/* 15-17 */
		"NUMERICSTRING", "PRINTABLESTRING", "T61STRING",	/* 18-20 */
		"VIDEOTEXSTRING", "IA5STRING", "UTCTIME", "GENERALIZEDTIME",	/* 21-24 */
		"GRAPHICSTRING", "VISIBLESTRING", "GENERALSTRING",	/* 25-27 */
		"UNIVERSALSTRING", "<ASN1 29>", "BMPSTRING"	/* 28-30 */
	};

	if (tag > 30)
		return "(unknown)";
	return tags[tag];
}

int sc_asn1_read_tag(const u8 ** buf, size_t buflen, unsigned int *cla_out,
		     unsigned int *tag_out, size_t *taglen)
{
	const u8 *p = *buf;
	size_t left = buflen, len;
	unsigned int cla, tag, i;

	if (left < 2)
		return SC_ERROR_INVALID_ASN1_OBJECT;
	*buf = NULL;
	if (*p == 0xff || *p == 0)
		/* end of data reached */
		return SC_SUCCESS;
	/* parse tag byte(s) */
	cla = (*p & SC_ASN1_TAG_CLASS) | (*p & SC_ASN1_TAG_CONSTRUCTED);
	tag = *p & SC_ASN1_TAG_PRIMITIVE;
	p++;
	left--;
	if (tag == SC_ASN1_TAG_PRIMITIVE) {
		/* high tag number */
		size_t n = sizeof(int) - 1;
		/* search the last tag octet */
		while (left-- != 0 && n != 0) {
			tag <<= 8;
			tag |= *p;
			if ((*p++ & 0x80) == 0)
				break;
			n--;
		}
		if (left == 0 || n == 0)
			/* either an invalid tag or it doesn't fit in
			 * unsigned int */
			return SC_ERROR_INVALID_ASN1_OBJECT;

	}
	if (left == 0)
		return SC_ERROR_INVALID_ASN1_OBJECT;
	/* parse length byte(s) */
	len = *p & 0x7f;
	if (*p++ & 0x80) {
		unsigned int a = 0;
		if (len > 4 || len > left)
			return SC_ERROR_INVALID_ASN1_OBJECT;
		left -= len;
		for (i = 0; i < len; i++) {
			a <<= 8;
			a |= *p;
			p++;
		}
		len = a;
	}
	if (len > left)
		return SC_ERROR_INVALID_ASN1_OBJECT;
	*cla_out = cla;
	*tag_out = tag;
	*taglen = len;
	*buf = p;
	return SC_SUCCESS;
}

void sc_format_asn1_entry(struct sc_asn1_entry *entry, void *parm, void *arg,
			  int set_present)
{
	entry->parm = parm;
	entry->arg  = arg;
	if (set_present)
		entry->flags |= SC_ASN1_PRESENT;
}

void sc_copy_asn1_entry(const struct sc_asn1_entry *src,
			struct sc_asn1_entry *dest)
{
	while (src->name != NULL) {
		*dest = *src;
		dest++;
		src++;
	}
	dest->name = NULL;
}

static void sc_asn1_print_octet_string(const u8 * buf, size_t buflen)
{
	size_t i;

	for (i = 0; i < buflen; i++)
		printf("%02X", buf[i]);
}

static void sc_asn1_print_utf8string(const u8 * buf, size_t buflen)
{
	size_t i;

	for (i = 0; i < buflen; i++)
		printf("%c", buf[i]);
}

static void sc_asn1_print_integer(const u8 * buf, size_t buflen)
{
#ifndef _WIN32
	long long a = 0;
#else
	__int64 a = 0;
#endif
	size_t i;

	if (buflen > sizeof(a)) {
		printf("too long");
		return;
	}
	for (i = 0; i < buflen; i++) {
		a <<= 8;
		a |= buf[i];
	}
	printf("%lld", a);
}

static void sc_asn1_print_boolean(const u8 * buf, size_t buflen)
{
	if (!buflen)
		return;

	if (buf[0])
		printf("true");
	else
		printf("false");
}

static void sc_asn1_print_bit_string(const u8 * buf, size_t buflen)
{
#ifndef _WIN32
	long long a = 0;
#else
	__int64 a = 0;
#endif
	int r, i;

	if (buflen > sizeof(a) + 1) {
		printf("too long");
		return;
	}
	r = sc_asn1_decode_bit_string(buf, buflen, &a, sizeof(a));
	if (r < 0) {
		printf("decode error");
		return;
	}
	for (i = r - 1; i >= 0; i--) {
		printf("%c", ((a >> i) & 1) ? '1' : '0');
	}
}

static void sc_asn1_print_object_id(const u8 * buf, size_t buflen)
{
	int i = 0;
	struct sc_object_id oid;
	char sbuf[256];

	if (sc_asn1_decode_object_id(buf, buflen, &oid)) {
		printf("decode error");
		return;
	}
	sbuf[0] = 0;
	while (oid.value[i] >= 0) {
		char tmp[12];

		if (i)
			strcat(sbuf, ".");
		sprintf(tmp, "%d", oid.value[i]);
		strcat(sbuf, tmp);
		i++;
	}
	printf("%s", sbuf);
}

static void sc_asn1_print_generalizedtime(const u8 * buf, size_t buflen)
{
	size_t ii;
	for (ii=0; ii<buflen; ii++)
		printf("%c", *(buf + ii));
}

static void print_tags_recursive(const u8 * buf0, const u8 * buf,
				 size_t buflen, int depth)
{
	int i, r;
	size_t bytesleft = buflen;
	const char *classes[4] = {
		"Univ", "Appl", "Cntx", "Priv"
	};
	const u8 *p = buf;

	while (bytesleft >= 2) {
		unsigned int cla = 0, tag = 0, hlen;
		const u8 *tagp = p;
		size_t len;

		r = sc_asn1_read_tag(&tagp, bytesleft, &cla, &tag, &len);
		if (r != SC_SUCCESS) {
			printf("Error in decoding.\n");
			return;
		}
		hlen = tagp - p;
		if (cla == 0 && tag == 0) {
			printf("Zero tag, finishing\n");
			break;
		}
		for (i = 0; i < depth; i++) {
			putchar(' ');
			putchar(' ');
		}
		printf("%02X %s: tag 0x%02X, length %3d: ",
		       cla | tag, classes[cla >> 6], tag & 0x1f, (int) len);
		if (len + hlen > bytesleft) {
			printf(" Illegal length!\n");
			return;
		}
		p += hlen + len;
		bytesleft -= hlen + len;
		if ((cla & SC_ASN1_TAG_CLASS) == SC_ASN1_TAG_UNIVERSAL)
			printf("%s", tag2str(tag));

		if (cla & SC_ASN1_TAG_CONSTRUCTED) {
			putchar('\n');
			print_tags_recursive(buf0, tagp, len, depth + 1);
			continue;
		}
		if ((cla & SC_ASN1_TAG_CLASS) == SC_ASN1_TAG_UNIVERSAL) {
			printf(" [");
			switch (tag) {
			case SC_ASN1_TAG_BIT_STRING:
				sc_asn1_print_bit_string(tagp, len);
				break;
			case SC_ASN1_TAG_OCTET_STRING:
				sc_asn1_print_octet_string(tagp, len);
				break;
			case SC_ASN1_TAG_OBJECT:
				sc_asn1_print_object_id(tagp, len);
				break;
			case SC_ASN1_TAG_INTEGER:
			case SC_ASN1_TAG_ENUMERATED:
				sc_asn1_print_integer(tagp, len);
				break;
			case SC_ASN1_TAG_T61STRING:
			case SC_ASN1_TAG_PRINTABLESTRING:
			case SC_ASN1_TAG_UTF8STRING:
				sc_asn1_print_utf8string(tagp, len);
				break;
			case SC_ASN1_TAG_BOOLEAN:
				sc_asn1_print_boolean(tagp, len);
				break;
			case SC_ASN1_GENERALIZEDTIME:
				sc_asn1_print_generalizedtime(tagp, len);
				break;
			}
			printf("]");
		}

		if ((cla & SC_ASN1_TAG_CLASS) == SC_ASN1_TAG_APPLICATION)
			printf(" <raw content> [%s]", sc_dump_hex(tagp, len));

		if ((cla & SC_ASN1_TAG_CLASS) == SC_ASN1_TAG_CONTEXT)
			printf(" <raw content> [%s]", sc_dump_hex(tagp, len));

		putchar('\n');
	}
	return;
}

void sc_asn1_print_tags(const u8 * buf, size_t buflen)
{
	printf("Printing tags for buffer of length %d\n", (int) buflen);
	print_tags_recursive(buf, buf, buflen, 0);
}

const u8 *sc_asn1_find_tag(sc_context_t *ctx, const u8 * buf,
	size_t buflen, unsigned int tag_in, size_t *taglen_in)
{
	size_t left = buflen, taglen;
	const u8 *p = buf;

	*taglen_in = 0;
	while (left >= 2) {
		unsigned int cla, tag, mask = 0xff00;

		buf = p;
		/* read a tag */
		if (sc_asn1_read_tag(&p, left, &cla, &tag, &taglen) != SC_SUCCESS)
			return NULL;
		if (left < (size_t)(p - buf)) {
			sc_debug(ctx, SC_LOG_DEBUG_ASN1, "invalid TLV object\n");
			return NULL;
		}
		left -= (p - buf);
		/* we need to shift the class byte to the leftmost
		 * byte of the tag */
		while ((tag & mask) != 0) {
			cla  <<= 8;
			mask <<= 8;
		}
		/* compare the read tag with the given tag */
		if ((tag | cla) == tag_in) {
			/* we have a match => return length and value part */
			if (taglen > left)
				return NULL;
			*taglen_in = taglen;
			return p;
		}
		/* otherwise continue reading tags */
		if (left < taglen) {
			sc_debug(ctx, SC_LOG_DEBUG_ASN1, "invalid TLV object\n");
			return NULL;
		}
		left -= taglen;
		p += taglen;
	}
	return NULL;
}

const u8 *sc_asn1_skip_tag(sc_context_t *ctx, const u8 ** buf, size_t *buflen,
			   unsigned int tag_in, size_t *taglen_out)
{
	const u8 *p = *buf;
	size_t len = *buflen, taglen;
	unsigned int cla, tag;

	if (sc_asn1_read_tag((const u8 **) &p, len, &cla, &tag, &taglen) != SC_SUCCESS)
		return NULL;
	switch (cla & 0xC0) {
	case SC_ASN1_TAG_UNIVERSAL:
		if ((tag_in & SC_ASN1_CLASS_MASK) != SC_ASN1_UNI)
			return NULL;
		break;
	case SC_ASN1_TAG_APPLICATION:
		if ((tag_in & SC_ASN1_CLASS_MASK) != SC_ASN1_APP)
			return NULL;
		break;
	case SC_ASN1_TAG_CONTEXT:
		if ((tag_in & SC_ASN1_CLASS_MASK) != SC_ASN1_CTX)
			return NULL;
		break;
	case SC_ASN1_TAG_PRIVATE:
		if ((tag_in & SC_ASN1_CLASS_MASK) != SC_ASN1_PRV)
			return NULL;
		break;
	}
	if (cla & SC_ASN1_TAG_CONSTRUCTED) {
		if ((tag_in & SC_ASN1_CONS) == 0)
			return NULL;
	} else
		if (tag_in & SC_ASN1_CONS)
			return NULL;
	if ((tag_in & SC_ASN1_TAG_MASK) != tag)
		return NULL;
	len -= (p - *buf);	/* header size */
	if (taglen > len) {
		sc_debug(ctx, SC_LOG_DEBUG_ASN1, "too long ASN.1 object (size %d while only %d available)\n",
		      taglen, len);
		return NULL;
	}
	*buflen -= (p - *buf) + taglen;
	*buf = p + taglen;	/* point to next tag */
	*taglen_out = taglen;
	return p;
}

const u8 *sc_asn1_verify_tag(sc_context_t *ctx, const u8 * buf, size_t buflen,
			     unsigned int tag_in, size_t *taglen_out)
{
	return sc_asn1_skip_tag(ctx, &buf, &buflen, tag_in, taglen_out);
}

static int decode_bit_string(const u8 * inbuf, size_t inlen, void *outbuf,
			     size_t outlen, int invert)
{
	const u8 *in = inbuf;
	u8 *out = (u8 *) outbuf;
	int zero_bits = *in & 0x07;
	size_t octets_left = inlen - 1;
	int i, count = 0;

	memset(outbuf, 0, outlen);
	in++;
	if (outlen < octets_left)
		return SC_ERROR_BUFFER_TOO_SMALL;
	if (inlen < 1)
		return SC_ERROR_INVALID_ASN1_OBJECT;
	while (octets_left) {
		/* 1st octet of input:  ABCDEFGH, where A is the MSB */
		/* 1st octet of output: HGFEDCBA, where A is the LSB */
		/* first bit in bit string is the LSB in first resulting octet */
		int bits_to_go;

		*out = 0;
		if (octets_left == 1)
			bits_to_go = 8 - zero_bits;
		else
			bits_to_go = 8;
		if (invert)
			for (i = 0; i < bits_to_go; i++) {
				*out |= ((*in >> (7 - i)) & 1) << i;
			}
		else {
			*out = *in;
		}
		out++;
		in++;
		octets_left--;
		count++;
	}
	return (count * 8) - zero_bits;
}

int sc_asn1_decode_bit_string(const u8 * inbuf, size_t inlen,
			      void *outbuf, size_t outlen)
{
	return decode_bit_string(inbuf, inlen, outbuf, outlen, 1);
}

int sc_asn1_decode_bit_string_ni(const u8 * inbuf, size_t inlen,
				 void *outbuf, size_t outlen)
{
	return decode_bit_string(inbuf, inlen, outbuf, outlen, 0);
}

static int encode_bit_string(const u8 * inbuf, size_t bits_left, u8 **outbuf,
			     size_t *outlen, int invert)
{
	const u8 *in = inbuf;
	u8 *out;
	size_t bytes;
	int skipped = 0;

	bytes = (bits_left + 7)/8 + 1;
	*outbuf = out = malloc(bytes);
	if (out == NULL)
		return SC_ERROR_OUT_OF_MEMORY;
	*outlen = bytes;
	out += 1;
	while (bits_left) {
		int i, bits_to_go = 8;

		*out = 0;
		if (bits_left < 8) {
			bits_to_go = bits_left;
			skipped = 8 - bits_left;
		}
		if (invert) {
			for (i = 0; i < bits_to_go; i++)
				*out |= ((*in >> i) & 1) << (7 - i);
		} else {
			*out = *in;
			if (bits_left < 8)
				return SC_ERROR_NOT_SUPPORTED; /* FIXME */
		}
		bits_left -= bits_to_go;
		out++, in++;
	}
	out = *outbuf;
	out[0] = skipped;
	return 0;
}

/*
 * Bitfields are just bit strings, stored in an unsigned int
 * (taking endianness into account)
 */
static int decode_bit_field(const u8 * inbuf, size_t inlen, void *outbuf, size_t outlen)
{
	u8		data[sizeof(unsigned int)];
	unsigned int	field = 0;
	int		i, n;

	if (outlen != sizeof(data))
		return SC_ERROR_BUFFER_TOO_SMALL;

	n = decode_bit_string(inbuf, inlen, data, sizeof(data), 1);
	if (n < 0)
		return n;

	for (i = 0; i < n; i += 8) {
		field |= (data[i/8] << i);
	}
	memcpy(outbuf, &field, outlen);
	return 0;
}

static int encode_bit_field(const u8 *inbuf, size_t inlen,
			    u8 **outbuf, size_t *outlen)
{
	u8		data[sizeof(unsigned int)];
	unsigned int	field = 0;
	size_t		i, bits;

	if (inlen != sizeof(data))
		return SC_ERROR_BUFFER_TOO_SMALL;

	/* count the bits */
	memcpy(&field, inbuf, inlen);
	for (bits = 0; field; bits++)
		field >>= 1;

	memcpy(&field, inbuf, inlen);
	for (i = 0; i < bits; i += 8)
		data[i/8] = field >> i;

	return encode_bit_string(data, bits, outbuf, outlen, 1);
}

int sc_asn1_decode_integer(const u8 * inbuf, size_t inlen, int *out)
{
	int    a = 0;
	size_t i;

	if (inlen > sizeof(int))
		return SC_ERROR_INVALID_ASN1_OBJECT;
	if (inbuf[0] & 0x80)
		a = -1;
	for (i = 0; i < inlen; i++) {
		a <<= 8;
		a |= *inbuf++;
	}
	*out = a;
	return 0;
}

static int asn1_encode_integer(int in, u8 ** obj, size_t * objsize)
{
	int i = sizeof(in) * 8, skip_zero, skip_sign;
	u8 *p, b;

	if (in < 0)
	{
		skip_sign = 1;
		skip_zero= 0;
	}
	else
	{
		skip_sign = 0;
		skip_zero= 1;
	}
	*obj = p = malloc(sizeof(in)+1);
	if (*obj == NULL)
		return SC_ERROR_OUT_OF_MEMORY;
	do {
		i -= 8;
		b = in >> i;
		if (skip_sign)
		{
			if (b != 0xff)
				skip_sign = 0;
			if (b & 0x80)
			{
				*p = b;
				if (0xff == b)
					continue;
			}
			else
			{
				p++;
				skip_sign = 0;
			}
		}
		if (b == 0 && skip_zero)
			continue;
		if (skip_zero) {
			skip_zero = 0;
			/* prepend 0x00 if MSb is 1 and integer positive */
			if ((b & 0x80) != 0 && in > 0)
				*p++ = 0;
		}
		*p++ = b;
	} while (i > 0);
	if (skip_sign)
		p++;
	*objsize = p - *obj;
	if (*objsize == 0) {
		*objsize = 1;
		(*obj)[0] = 0;
	}
	return 0;
}

int sc_asn1_decode_object_id(const u8 * inbuf, size_t inlen,
                             struct sc_object_id *id)
{
	int i, a;
	const u8 *p = inbuf;
	int *octet;

	if (inlen == 0 || inbuf == NULL || id == NULL)
		return SC_ERROR_INVALID_ARGUMENTS;
	octet = id->value;
	for (i = 0; i < SC_MAX_OBJECT_ID_OCTETS; i++)
		id->value[i] = -1;
	a = *p;
	*octet++ = a / 40;
	*octet++ = a % 40;
	inlen--;

	while (inlen) {
		p++;
		a = *p & 0x7F;
		inlen--;
		while (inlen && *p & 0x80) {
			p++;
			a <<= 7;
			a |= *p & 0x7F;
			inlen--;
		}
		*octet++ = a;
		if (octet - id->value >= SC_MAX_OBJECT_ID_OCTETS-1)
			return SC_ERROR_INVALID_ASN1_OBJECT;
	};

	return 0;
}

int sc_asn1_encode_object_id(u8 **buf, size_t *buflen,
			     const struct sc_object_id *id)
{
	u8 temp[SC_MAX_OBJECT_ID_OCTETS*5], *p = temp;
	size_t	count = 0;
	int	i;
	int value[SC_MAX_OBJECT_ID_OCTETS];

	/* set the unused ID part to '-1' */
	memcpy(value, &id->value[0], sizeof(value));
	for (i = SC_MAX_OBJECT_ID_OCTETS - 1; i>=0; i--)
		if (!value[i])
			value[i] = -1;

	for (i = 0; i < SC_MAX_OBJECT_ID_OCTETS && value[i] >= 0; i++) {
		unsigned int k, shift;

		k = value[i];
		switch (i) {
		case 0:
			if (k > 2)
				return SC_ERROR_INVALID_ARGUMENTS;
			*p = k * 40;
			break;
		case 1:
			if (k > 39)
				return SC_ERROR_INVALID_ARGUMENTS;
			*p++ += k;
			break;
		default:
			shift = 28;
			while (shift && (k >> shift) == 0)
				shift -= 7;
			while (shift) {
				*p++ = 0x80 | ((k >> shift) & 0x7f);
				shift -= 7;
			}
			*p++ = k & 0x7F;
			break;
		}
	}
	if (i == 1)
		/* an OID must have at least two components */
		return SC_ERROR_INVALID_ARGUMENTS;
	*buflen = count = p - temp;
	*buf = malloc(count);
	if (!*buf)
		return SC_ERROR_OUT_OF_MEMORY;
	memcpy(*buf, temp, count);
	return 0;
}

static int sc_asn1_decode_utf8string(const u8 *inbuf, size_t inlen,
			      u8 *out, size_t *outlen)
{
	if (inlen+1 > *outlen)
		return SC_ERROR_BUFFER_TOO_SMALL;
	*outlen = inlen+1;
	memcpy(out, inbuf, inlen);
	out[inlen] = 0;
	return 0;
}

int sc_asn1_put_tag(int tag, const u8 * data, size_t datalen, u8 * out, size_t outlen, u8 **ptr)
{
	u8 *p = out;

	if (outlen < 2)
		return SC_ERROR_INVALID_ARGUMENTS;
	if (datalen > 127)
		return SC_ERROR_INVALID_ARGUMENTS;
	*p++ = tag & 0xFF;	/* FIXME: Support longer tags */
	outlen--;
	*p++ = datalen;
	outlen--;
	if (outlen < datalen)
		return SC_ERROR_INVALID_ARGUMENTS;

	memcpy(p, data, datalen);
	p += datalen;
	if (ptr != NULL)
		*ptr = p;
	return 0;
}

<<<<<<< HEAD
int asn1_write_element(sc_context_t *ctx, unsigned int tag,
=======
int sc_asn1_write_element(sc_context_t *ctx, unsigned int tag,
	const u8 * data, size_t datalen, u8 ** out, size_t * outlen)
{
	return asn1_write_element(ctx, tag, data, datalen, out, outlen);
}

static int asn1_write_element(sc_context_t *ctx, unsigned int tag,
>>>>>>> c5dd9dec
	const u8 * data, size_t datalen, u8 ** out, size_t * outlen)
{
	unsigned char t;
	unsigned char *buf, *p;
	int c = 0;
	unsigned short_tag;
	unsigned char tag_char[3] = {0, 0, 0};
	size_t tag_len, ii;

	short_tag = tag & SC_ASN1_TAG_MASK;
	for (tag_len = 0; short_tag >> (8 * tag_len); tag_len++)
		tag_char[tag_len] = (short_tag >> (8 * tag_len)) & 0xFF;
	if (!tag_len)
		tag_len = 1;

	if (tag_len > 1)   {
		if ((tag_char[tag_len - 1] & SC_ASN1_TAG_PRIMITIVE) != SC_ASN1_TAG_ESCAPE_MARKER)
			SC_TEST_RET(ctx, SC_LOG_DEBUG_ASN1, SC_ERROR_INVALID_DATA, "First byte of the long tag is not 'escape marker'");

		for (ii = 1; ii < tag_len - 1; ii++)
			if (!(tag_char[ii] & 0x80))
				SC_TEST_RET(ctx, SC_LOG_DEBUG_ASN1, SC_ERROR_INVALID_DATA, "MS bit expected to be 'one'");

		if (tag_char[0] & 0x80)
			SC_TEST_RET(ctx, SC_LOG_DEBUG_ASN1, SC_ERROR_INVALID_DATA, "MS bit of the last byte expected to be 'zero'");
	}

	t = tag_char[tag_len - 1] & 0x1F;

	switch (tag & SC_ASN1_CLASS_MASK) {
	case SC_ASN1_UNI:
		break;
	case SC_ASN1_APP:
		t |= SC_ASN1_TAG_APPLICATION;
		break;
	case SC_ASN1_CTX:
		t |= SC_ASN1_TAG_CONTEXT;
		break;
	case SC_ASN1_PRV:
		t |= SC_ASN1_TAG_PRIVATE;
		break;
	}
	if (tag & SC_ASN1_CONS)
		t |= SC_ASN1_TAG_CONSTRUCTED;
	if (datalen > 127) {
		c = 1;
		while (datalen >> (c << 3))
			c++;
	}

	*outlen = tag_len + 1 + c + datalen;
	buf = malloc(*outlen);
	if (buf == NULL)
		SC_FUNC_RETURN(ctx, SC_LOG_DEBUG_ASN1, SC_ERROR_OUT_OF_MEMORY);

	*out = p = buf;
	*p++ = t;
	for (ii=1;ii<tag_len;ii++)
		*p++ = tag_char[tag_len - ii - 1];

	if (c) {
		*p++ = 0x80 | c;
		while (c--)
			*p++ = (datalen >> (c << 3)) & 0xFF;
	}
	else   {
		*p++ = datalen & 0x7F;
	}
	memcpy(p, data, datalen);

	return SC_SUCCESS;
}

static const struct sc_asn1_entry c_asn1_path_ext[3] = {
	{ "aid",  SC_ASN1_OCTET_STRING, SC_ASN1_APP | 0x0F, 0, NULL, NULL },
	{ "path", SC_ASN1_OCTET_STRING, SC_ASN1_TAG_OCTET_STRING, 0, NULL, NULL },
	{ NULL, 0, 0, 0, NULL, NULL }
};
static const struct sc_asn1_entry c_asn1_path[5] = {
	{ "path",   SC_ASN1_OCTET_STRING, SC_ASN1_TAG_OCTET_STRING, SC_ASN1_OPTIONAL, NULL, NULL },
	{ "index",  SC_ASN1_INTEGER, SC_ASN1_TAG_INTEGER, SC_ASN1_OPTIONAL, NULL, NULL },
	{ "length", SC_ASN1_INTEGER, SC_ASN1_CTX | 0, SC_ASN1_OPTIONAL, NULL, NULL },
/* For some multi-applications PKCS#15 card the ODF records can hold the references to
 * the xDF files and objects placed elsewhere then under the application DF of the ODF itself.
 * In such a case the 'path' ASN1 data includes also the ID of the target application (AID).
 * This path extension do not make a part of PKCS#15 standard.
 */
	{ "pathExtended", SC_ASN1_STRUCT, SC_ASN1_CTX | 1 | SC_ASN1_CONS, SC_ASN1_OPTIONAL, NULL, NULL },
	{ NULL, 0, 0, 0, NULL, NULL }
};

static int asn1_decode_path(sc_context_t *ctx, const u8 *in, size_t len,
			    sc_path_t *path, int depth)
{
	int idx, count, r;
	struct sc_asn1_entry asn1_path_ext[3], asn1_path[5];
	unsigned char path_value[SC_MAX_PATH_SIZE], aid_value[SC_MAX_AID_SIZE];
	size_t path_len = sizeof(path_value), aid_len = sizeof(aid_value);

	memset(path, 0, sizeof(struct sc_path));

	sc_copy_asn1_entry(c_asn1_path_ext, asn1_path_ext);
	sc_copy_asn1_entry(c_asn1_path, asn1_path);

	sc_format_asn1_entry(asn1_path_ext + 0, aid_value, &aid_len, 0);
	sc_format_asn1_entry(asn1_path_ext + 1, path_value, &path_len, 0);

	sc_format_asn1_entry(asn1_path + 0, path_value, &path_len, 0);
	sc_format_asn1_entry(asn1_path + 1, &idx, NULL, 0);
	sc_format_asn1_entry(asn1_path + 2, &count, NULL, 0);
	sc_format_asn1_entry(asn1_path + 3, asn1_path_ext, NULL, 0);

	r = asn1_decode(ctx, asn1_path, in, len, NULL, NULL, 0, depth + 1);
	if (r)
		return r;

	if (asn1_path[3].flags & SC_ASN1_PRESENT)   {
		/* extended path present: set 'path' and 'aid' */
		memcpy(path->aid.value, aid_value, aid_len);
		path->aid.len = aid_len;

		memcpy(path->value, path_value, path_len);
		path->len = path_len;
	}
	else if (asn1_path[0].flags & SC_ASN1_PRESENT)   {
		/* path present: set 'path' */
		memcpy(path->value, path_value, path_len);
		path->len = path_len;
	}
	else   {
		/* failed if both 'path' and 'pathExtended' are absent */
		return SC_ERROR_ASN1_OBJECT_NOT_FOUND;
	}

	if (path->len == 2)
		path->type = SC_PATH_TYPE_FILE_ID;
	else   if (path->aid.len && path->len > 2)
		path->type = SC_PATH_TYPE_FROM_CURRENT;
	else
		path->type = SC_PATH_TYPE_PATH;

	if ((asn1_path[1].flags & SC_ASN1_PRESENT) && (asn1_path[2].flags & SC_ASN1_PRESENT)) {
		path->index = idx;
		path->count = count;
	}
	else {
		path->index = 0;
		path->count = -1;
	}

	return SC_SUCCESS;
}

static int asn1_encode_path(sc_context_t *ctx, const sc_path_t *path,
			    u8 **buf, size_t *bufsize, int depth, unsigned int parent_flags)
{
	int r;
 	struct sc_asn1_entry asn1_path[5];
	sc_path_t tpath = *path;

	sc_copy_asn1_entry(c_asn1_path, asn1_path);
	sc_format_asn1_entry(asn1_path + 0, (void *) &tpath.value, (void *) &tpath.len, 1);

	asn1_path[0].flags |= parent_flags;
	if (path->count > 0) {
		sc_format_asn1_entry(asn1_path + 1, (void *) &tpath.index, NULL, 1);
		sc_format_asn1_entry(asn1_path + 2, (void *) &tpath.count, NULL, 1);
	}
	r = asn1_encode(ctx, asn1_path, buf, bufsize, depth + 1);
	return r;
}


static const struct sc_asn1_entry c_asn1_se[2] = {
	{ "seInfo", SC_ASN1_STRUCT, SC_ASN1_TAG_SEQUENCE | SC_ASN1_CONS, 0, NULL, NULL },
	{ NULL, 0, 0, 0, NULL, NULL }
};

static const struct sc_asn1_entry c_asn1_se_info[4] = {
	{ "se",   SC_ASN1_INTEGER, SC_ASN1_TAG_INTEGER, 0, NULL, NULL },
	{ "owner",SC_ASN1_OBJECT, SC_ASN1_TAG_OBJECT, SC_ASN1_OPTIONAL, NULL, NULL },
	{ "aid",  SC_ASN1_OCTET_STRING, SC_ASN1_TAG_OCTET_STRING, SC_ASN1_OPTIONAL, NULL, NULL },
	{ NULL, 0, 0, 0, NULL, NULL }
};

static int asn1_decode_se_info(sc_context_t *ctx, const u8 *obj, size_t objlen,
                               sc_pkcs15_sec_env_info_t ***se, size_t *num, int depth)
{
	struct sc_pkcs15_sec_env_info **ses;
	const unsigned char *ptr = obj;
	size_t i, idx, ptrlen = objlen;
	int ret;

	ses = calloc(SC_MAX_SE_NUM, sizeof(sc_pkcs15_sec_env_info_t *));
	if (ses == NULL)
		return SC_ERROR_OUT_OF_MEMORY;

	for (idx=0; idx < SC_MAX_SE_NUM && ptrlen; )   {
		struct sc_asn1_entry asn1_se[2];
		struct sc_asn1_entry asn1_se_info[4];
		struct sc_pkcs15_sec_env_info si;

		sc_copy_asn1_entry(c_asn1_se, asn1_se);
		sc_copy_asn1_entry(c_asn1_se_info, asn1_se_info);

		si.aid.len = sizeof(si.aid.value);
		sc_format_asn1_entry(asn1_se_info + 0, &si.se, NULL, 0);
		sc_format_asn1_entry(asn1_se_info + 1, &si.owner, NULL, 0);
		sc_format_asn1_entry(asn1_se_info + 2, &si.aid.value, &si.aid.len, 0);
		sc_format_asn1_entry(asn1_se + 0, asn1_se_info, NULL, 0);

		ret = asn1_decode(ctx, asn1_se, ptr, ptrlen, &ptr, &ptrlen, 0, depth+1);
		if (ret != SC_SUCCESS)
			goto err;
		if (!(asn1_se_info[1].flags & SC_ASN1_PRESENT))
			for (i=0;i<SC_MAX_OBJECT_ID_OCTETS;i++)
				si.owner.value[i] = -1;

		ses[idx] = calloc(1, sizeof(sc_pkcs15_sec_env_info_t));
		if (ses[idx] == NULL) {
			ret = SC_ERROR_OUT_OF_MEMORY;
			goto err;
		}

		memcpy(ses[idx], &si, sizeof(struct sc_pkcs15_sec_env_info));
		idx++;
	}

	*se  = ses;
	*num = idx;
	ret = SC_SUCCESS;
err:
	if (ret != SC_SUCCESS) {
		for (i = 0; i < idx; i++)
			if (ses[i])
				free(ses[i]);
		free(ses);
	}

	return ret;
}


static int asn1_encode_se_info(sc_context_t *ctx,
		struct sc_pkcs15_sec_env_info **se, size_t se_num,
		unsigned char **buf, size_t *bufsize, int depth)
{
	unsigned char *ptr = NULL, *out = NULL;
	size_t ptrlen = 0, outlen = 0, idx;
	int ret;

	for (idx=0; idx < se_num; idx++)   {
		struct sc_asn1_entry asn1_se[2];
		struct sc_asn1_entry asn1_se_info[4];

		sc_copy_asn1_entry(c_asn1_se, asn1_se);
		sc_copy_asn1_entry(c_asn1_se_info, asn1_se_info);

		sc_format_asn1_entry(asn1_se_info + 0, &se[idx]->se, NULL, 1);
		if (se[idx]->owner.value[0] != -1)
			sc_format_asn1_entry(asn1_se_info + 1, &se[idx]->owner, NULL, 1);
		if (se[idx]->aid.len)
			sc_format_asn1_entry(asn1_se_info + 2, &se[idx]->aid.value, &se[idx]->aid.len, 1);
		sc_format_asn1_entry(asn1_se + 0, asn1_se_info, NULL, 1);

		ret = sc_asn1_encode(ctx, asn1_se, &ptr, &ptrlen);
		if (ret != SC_SUCCESS)
			goto err;

		out = (unsigned char *) realloc(out, outlen + ptrlen);
		if (!out)   {
			ret = SC_ERROR_OUT_OF_MEMORY;
			goto err;
		}
		memcpy(out + outlen, ptr, ptrlen);
		outlen += ptrlen;
		free(ptr);
		ptr = NULL;
		ptrlen = 0;
	}

	*buf = out;
	*bufsize = outlen;
	ret = SC_SUCCESS;
err:
	if (ret != SC_SUCCESS && out != NULL)
		free(out);
	return ret;
}

/* TODO: According to specification type of 'SecurityCondition' is 'CHOICE'.
 *       Do it at least for SC_ASN1_PKCS15_ID(authId), SC_ASN1_STRUCT(authReference) and NULL(always). */
static const struct sc_asn1_entry c_asn1_access_control_rule[3] = {
	{ "accessMode", SC_ASN1_BIT_FIELD, SC_ASN1_TAG_BIT_STRING, SC_ASN1_OPTIONAL, NULL, NULL },
	{ "securityCondition", SC_ASN1_PKCS15_ID, SC_ASN1_TAG_OCTET_STRING, SC_ASN1_OPTIONAL, NULL, NULL },
	{ NULL, 0, 0, 0, NULL, NULL }
};

/*
 * in src/libopensc/pkcs15.h SC_PKCS15_MAX_ACCESS_RULES  defined as 8
 */
static const struct sc_asn1_entry c_asn1_access_control_rules[SC_PKCS15_MAX_ACCESS_RULES + 1] = {
	{ "accessControlRule", SC_ASN1_STRUCT, SC_ASN1_TAG_SEQUENCE | SC_ASN1_CONS, SC_ASN1_OPTIONAL, NULL, NULL },
	{ "accessControlRule", SC_ASN1_STRUCT, SC_ASN1_TAG_SEQUENCE | SC_ASN1_CONS, SC_ASN1_OPTIONAL, NULL, NULL },
	{ "accessControlRule", SC_ASN1_STRUCT, SC_ASN1_TAG_SEQUENCE | SC_ASN1_CONS, SC_ASN1_OPTIONAL, NULL, NULL },
	{ "accessControlRule", SC_ASN1_STRUCT, SC_ASN1_TAG_SEQUENCE | SC_ASN1_CONS, SC_ASN1_OPTIONAL, NULL, NULL },
	{ "accessControlRule", SC_ASN1_STRUCT, SC_ASN1_TAG_SEQUENCE | SC_ASN1_CONS, SC_ASN1_OPTIONAL, NULL, NULL },
	{ "accessControlRule", SC_ASN1_STRUCT, SC_ASN1_TAG_SEQUENCE | SC_ASN1_CONS, SC_ASN1_OPTIONAL, NULL, NULL },
	{ "accessControlRule", SC_ASN1_STRUCT, SC_ASN1_TAG_SEQUENCE | SC_ASN1_CONS, SC_ASN1_OPTIONAL, NULL, NULL },
	{ "accessControlRule", SC_ASN1_STRUCT, SC_ASN1_TAG_SEQUENCE | SC_ASN1_CONS, SC_ASN1_OPTIONAL, NULL, NULL },
	{ NULL, 0, 0, 0, NULL, NULL }
};

static const struct sc_asn1_entry c_asn1_com_obj_attr[6] = {
	{ "label", SC_ASN1_UTF8STRING, SC_ASN1_TAG_UTF8STRING, SC_ASN1_OPTIONAL, NULL, NULL },
	{ "flags", SC_ASN1_BIT_FIELD, SC_ASN1_TAG_BIT_STRING, SC_ASN1_OPTIONAL, NULL, NULL },
	{ "authId", SC_ASN1_PKCS15_ID, SC_ASN1_TAG_OCTET_STRING, SC_ASN1_OPTIONAL, NULL, NULL },
	{ "userConsent", SC_ASN1_INTEGER, SC_ASN1_TAG_INTEGER, SC_ASN1_OPTIONAL, NULL, NULL },
	{ "accessControlRules", SC_ASN1_STRUCT, SC_ASN1_TAG_SEQUENCE | SC_ASN1_CONS, SC_ASN1_OPTIONAL, NULL, NULL },
	{ NULL, 0, 0, 0, NULL, NULL }
};

static const struct sc_asn1_entry c_asn1_p15_obj[5] = {
	{ "commonObjectAttributes", SC_ASN1_STRUCT, SC_ASN1_TAG_SEQUENCE | SC_ASN1_CONS, 0, NULL, NULL },
	{ "classAttributes", SC_ASN1_STRUCT, SC_ASN1_TAG_SEQUENCE | SC_ASN1_CONS, 0, NULL, NULL },
	{ "subClassAttributes", SC_ASN1_STRUCT, SC_ASN1_CTX | 0 | SC_ASN1_CONS, SC_ASN1_OPTIONAL, NULL, NULL },
	{ "typeAttributes", SC_ASN1_STRUCT, SC_ASN1_CTX | 1 | SC_ASN1_CONS, 0, NULL, NULL },
	{ NULL, 0, 0, 0, NULL, NULL }
};

static int asn1_decode_p15_object(sc_context_t *ctx, const u8 *in,
				  size_t len, struct sc_asn1_pkcs15_object *obj,
				  int depth)
{
	struct sc_pkcs15_object *p15_obj = obj->p15_obj;
	struct sc_asn1_entry asn1_c_attr[6], asn1_p15_obj[5];
	struct sc_asn1_entry asn1_ac_rules[SC_PKCS15_MAX_ACCESS_RULES + 1], asn1_ac_rule[SC_PKCS15_MAX_ACCESS_RULES][3];
	size_t flags_len = sizeof(p15_obj->flags);
	size_t label_len = sizeof(p15_obj->label);
	size_t access_mode_len = sizeof(p15_obj->access_rules[0].access_mode);
	int r, ii;

	for (ii=0; ii<SC_PKCS15_MAX_ACCESS_RULES; ii++)
		sc_copy_asn1_entry(c_asn1_access_control_rule, asn1_ac_rule[ii]);
	sc_copy_asn1_entry(c_asn1_access_control_rules, asn1_ac_rules);


	sc_copy_asn1_entry(c_asn1_com_obj_attr, asn1_c_attr);
	sc_copy_asn1_entry(c_asn1_p15_obj, asn1_p15_obj);
	sc_format_asn1_entry(asn1_c_attr + 0, p15_obj->label, &label_len, 0);
	sc_format_asn1_entry(asn1_c_attr + 1, &p15_obj->flags, &flags_len, 0);
	sc_format_asn1_entry(asn1_c_attr + 2, &p15_obj->auth_id, NULL, 0);
	sc_format_asn1_entry(asn1_c_attr + 3, &p15_obj->user_consent, NULL, 0);

	for (ii=0; ii<SC_PKCS15_MAX_ACCESS_RULES; ii++)   {
		sc_format_asn1_entry(asn1_ac_rule[ii] + 0, &p15_obj->access_rules[ii].access_mode, &access_mode_len, 0);
		sc_format_asn1_entry(asn1_ac_rule[ii] + 1, &p15_obj->access_rules[ii].auth_id, NULL, 0);
		sc_format_asn1_entry(asn1_ac_rules + ii, asn1_ac_rule[ii], NULL, 0);
	}
	sc_format_asn1_entry(asn1_c_attr + 4, asn1_ac_rules, NULL, 0);

	sc_format_asn1_entry(asn1_p15_obj + 0, asn1_c_attr, NULL, 0);
	sc_format_asn1_entry(asn1_p15_obj + 1, obj->asn1_class_attr, NULL, 0);
	sc_format_asn1_entry(asn1_p15_obj + 2, obj->asn1_subclass_attr, NULL, 0);
	sc_format_asn1_entry(asn1_p15_obj + 3, obj->asn1_type_attr, NULL, 0);

	r = asn1_decode(ctx, asn1_p15_obj, in, len, NULL, NULL, 0, depth + 1);
	return r;
}

static int asn1_encode_p15_object(sc_context_t *ctx, const struct sc_asn1_pkcs15_object *obj,
				  u8 **buf, size_t *bufsize, int depth)
{
	struct sc_pkcs15_object p15_obj = *obj->p15_obj;
	struct sc_asn1_entry    asn1_c_attr[6], asn1_p15_obj[5];
	struct sc_asn1_entry asn1_ac_rules[SC_PKCS15_MAX_ACCESS_RULES + 1], asn1_ac_rule[SC_PKCS15_MAX_ACCESS_RULES][3];
	size_t label_len = strlen(p15_obj.label);
	size_t flags_len;
	size_t access_mode_len;
	int r, ii;

	sc_debug(ctx, SC_LOG_DEBUG_ASN1, "encode p15 obj(type:0x%X,access_mode:0x%X)", p15_obj.type, p15_obj.access_rules[0].access_mode);
	if (p15_obj.access_rules[0].access_mode)   {
		for (ii=0; ii<SC_PKCS15_MAX_ACCESS_RULES; ii++)   {
			sc_copy_asn1_entry(c_asn1_access_control_rule, asn1_ac_rule[ii]);
			if (p15_obj.access_rules[ii].auth_id.len == 0)   {
				asn1_ac_rule[ii][1].type = SC_ASN1_NULL;
				asn1_ac_rule[ii][1].tag = SC_ASN1_TAG_NULL;
			}
		}
		sc_copy_asn1_entry(c_asn1_access_control_rules, asn1_ac_rules);
	}

	sc_copy_asn1_entry(c_asn1_com_obj_attr, asn1_c_attr);
	sc_copy_asn1_entry(c_asn1_p15_obj, asn1_p15_obj);
	if (label_len != 0)
		sc_format_asn1_entry(asn1_c_attr + 0, (void *) p15_obj.label, &label_len, 1);
	if (p15_obj.flags) {
		flags_len = sizeof(p15_obj.flags);
		sc_format_asn1_entry(asn1_c_attr + 1, (void *) &p15_obj.flags, &flags_len, 1);
	}
	if (p15_obj.auth_id.len)
		sc_format_asn1_entry(asn1_c_attr + 2, (void *) &p15_obj.auth_id, NULL, 1);
	if (p15_obj.user_consent)
		sc_format_asn1_entry(asn1_c_attr + 3, (void *) &p15_obj.user_consent, NULL, 1);

	if (p15_obj.access_rules[0].access_mode)   {
		for (ii=0; p15_obj.access_rules[ii].access_mode; ii++)   {
			access_mode_len = sizeof(p15_obj.access_rules[ii].access_mode);
			sc_format_asn1_entry(asn1_ac_rule[ii] + 0, (void *) &p15_obj.access_rules[ii].access_mode, &access_mode_len, 1);
			sc_format_asn1_entry(asn1_ac_rule[ii] + 1, (void *) &p15_obj.access_rules[ii].auth_id, NULL, 1);
			sc_format_asn1_entry(asn1_ac_rules + ii, asn1_ac_rule[ii], NULL, 1);
		}
		sc_format_asn1_entry(asn1_c_attr + 4, asn1_ac_rules, NULL, 1);
	}

	sc_format_asn1_entry(asn1_p15_obj + 0, asn1_c_attr, NULL, 1);
	sc_format_asn1_entry(asn1_p15_obj + 1, obj->asn1_class_attr, NULL, 1);
	if (obj->asn1_subclass_attr != NULL && obj->asn1_subclass_attr->name)
		sc_format_asn1_entry(asn1_p15_obj + 2, obj->asn1_subclass_attr, NULL, 1);
	sc_format_asn1_entry(asn1_p15_obj + 3, obj->asn1_type_attr, NULL, 1);

	r = asn1_encode(ctx, asn1_p15_obj, buf, bufsize, depth + 1);
	return r;
}

static int asn1_decode_entry(sc_context_t *ctx,struct sc_asn1_entry *entry,
			     const u8 *obj, size_t objlen, int depth)
{
	void *parm = entry->parm;
	int (*callback_func)(sc_context_t *nctx, void *arg, const u8 *nobj,
			     size_t nobjlen, int ndepth);
	size_t *len = (size_t *) entry->arg;
	int r = 0;

	callback_func = parm;

	sc_debug(ctx, SC_LOG_DEBUG_ASN1, "%*.*sdecoding '%s'\n", depth, depth, "", entry->name);

	switch (entry->type) {
	case SC_ASN1_STRUCT:
		if (parm != NULL)
			r = asn1_decode(ctx, (struct sc_asn1_entry *) parm, obj,
				       objlen, NULL, NULL, 0, depth + 1);
		break;
	case SC_ASN1_NULL:
		break;
	case SC_ASN1_BOOLEAN:
		if (parm != NULL) {
			if (objlen != 1) {
				sc_debug(ctx, SC_LOG_DEBUG_ASN1, "invalid ASN.1 object length: %d\n", objlen);
				r = SC_ERROR_INVALID_ASN1_OBJECT;
			} else
				*((int *) parm) = obj[0] ? 1 : 0;
		}
		break;
	case SC_ASN1_INTEGER:
	case SC_ASN1_ENUMERATED:
		if (parm != NULL) {
			r = sc_asn1_decode_integer(obj, objlen, (int *) entry->parm);
			sc_debug(ctx, SC_LOG_DEBUG_ASN1, "%*.*sdecoding '%s' returned %d\n", depth, depth, "",
					entry->name, *((int *) entry->parm));
		}
		break;
	case SC_ASN1_BIT_STRING_NI:
	case SC_ASN1_BIT_STRING:
		if (parm != NULL) {
			int invert = entry->type == SC_ASN1_BIT_STRING ? 1 : 0;
			assert(len != NULL);
			if (objlen < 1) {
				r = SC_ERROR_INVALID_ASN1_OBJECT;
				break;
			}
			if (entry->flags & SC_ASN1_ALLOC) {
				u8 **buf = (u8 **) parm;
				*buf = malloc(objlen-1);
				if (*buf == NULL) {
					r = SC_ERROR_OUT_OF_MEMORY;
					break;
				}
				*len = objlen-1;
				parm = *buf;
			}
			r = decode_bit_string(obj, objlen, (u8 *) parm, *len, invert);
			if (r >= 0) {
				*len = r;
				r = 0;
			}
		}
		break;
	case SC_ASN1_BIT_FIELD:
		if (parm != NULL)
			r = decode_bit_field(obj, objlen, (u8 *) parm, *len);
		break;
	case SC_ASN1_OCTET_STRING:
		if (parm != NULL) {
			size_t c;
			assert(len != NULL);

			/* Strip off padding zero */
			if ((entry->flags & SC_ASN1_UNSIGNED)
			 && obj[0] == 0x00 && objlen > 1) {
				objlen--;
				obj++;
			}

			/* Allocate buffer if needed */
			if (entry->flags & SC_ASN1_ALLOC) {
				u8 **buf = (u8 **) parm;
				*buf = malloc(objlen);
				if (*buf == NULL) {
					r = SC_ERROR_OUT_OF_MEMORY;
					break;
				}
				c = *len = objlen;
				parm = *buf;
			} else
				c = objlen > *len ? *len : objlen;

			memcpy(parm, obj, c);
			*len = c;
		}
		break;
	case SC_ASN1_GENERALIZEDTIME:
		if (parm != NULL) {
			size_t c;
			assert(len != NULL);
			if (entry->flags & SC_ASN1_ALLOC) {
				u8 **buf = (u8 **) parm;
				*buf = malloc(objlen);
				if (*buf == NULL) {
					r = SC_ERROR_OUT_OF_MEMORY;
					break;
				}
				c = *len = objlen;
				parm = *buf;
			} else
				c = objlen > *len ? *len : objlen;

			memcpy(parm, obj, c);
			*len = c;
		}
		break;
	case SC_ASN1_OBJECT:
		if (parm != NULL)
			r = sc_asn1_decode_object_id(obj, objlen, (struct sc_object_id *) parm);
		break;
	case SC_ASN1_PRINTABLESTRING:
	case SC_ASN1_UTF8STRING:
		if (parm != NULL) {
			assert(len != NULL);
			if (entry->flags & SC_ASN1_ALLOC) {
				u8 **buf = (u8 **) parm;
				*buf = malloc(objlen+1);
				if (*buf == NULL) {
					r = SC_ERROR_OUT_OF_MEMORY;
					break;
				}
				*len = objlen+1;
				parm = *buf;
			}
			r = sc_asn1_decode_utf8string(obj, objlen, (u8 *) parm, len);
			if (entry->flags & SC_ASN1_ALLOC) {
				*len -= 1;
			}
		}
		break;
	case SC_ASN1_PATH:
		if (entry->parm != NULL)
			r = asn1_decode_path(ctx, obj, objlen, (sc_path_t *) parm, depth);
		break;
	case SC_ASN1_PKCS15_ID:
		if (entry->parm != NULL) {
			struct sc_pkcs15_id *id = (struct sc_pkcs15_id *) parm;
			size_t c = objlen > sizeof(id->value) ? sizeof(id->value) : objlen;

			memcpy(id->value, obj, c);
			id->len = c;
		}
		break;
	case SC_ASN1_PKCS15_OBJECT:
		if (entry->parm != NULL)
			r = asn1_decode_p15_object(ctx, obj, objlen, (struct sc_asn1_pkcs15_object *) parm, depth);
		break;
	case SC_ASN1_ALGORITHM_ID:
		if (entry->parm != NULL)
			r = sc_asn1_decode_algorithm_id(ctx, obj, objlen, (struct sc_algorithm_id *) parm, depth);
		break;
	case SC_ASN1_SE_INFO:
		if (entry->parm != NULL)
			r = asn1_decode_se_info(ctx, obj, objlen, (sc_pkcs15_sec_env_info_t ***)entry->parm, len, depth);
		break;
	case SC_ASN1_CALLBACK:
		if (entry->parm != NULL)
			r = callback_func(ctx, entry->arg, obj, objlen, depth);
		break;
	default:
		sc_debug(ctx, SC_LOG_DEBUG_ASN1, "invalid ASN.1 type: %d\n", entry->type);
		return SC_ERROR_INVALID_ASN1_OBJECT;
	}
	if (r) {
		sc_debug(ctx, SC_LOG_DEBUG_ASN1, "decoding of ASN.1 object '%s' failed: %s\n", entry->name,
		      sc_strerror(r));
		return r;
	}
	entry->flags |= SC_ASN1_PRESENT;
	return 0;
}

static int asn1_decode(sc_context_t *ctx, struct sc_asn1_entry *asn1,
		       const u8 *in, size_t len, const u8 **newp, size_t *len_left,
		       int choice, int depth)
{
	int r, idx = 0;
	const u8 *p = in, *obj;
	struct sc_asn1_entry *entry = asn1;
	size_t left = len, objlen;

	sc_debug(ctx, SC_LOG_DEBUG_ASN1, "%*.*scalled, left=%u, depth %d%s\n",
			       	depth, depth, "",
				left, depth,
				choice ? ", choice" : "");

	if (left < 2) {
		while (asn1->name && (asn1->flags & SC_ASN1_OPTIONAL))
			asn1++;
		/* If all elements were optional, there's nothing
		 * to complain about */
		if (asn1->name == NULL)
			return 0;
		sc_debug(ctx, SC_LOG_DEBUG_ASN1, "End of ASN.1 stream, "
			      "non-optional field \"%s\" not found\n",
			      asn1->name);
		return SC_ERROR_ASN1_OBJECT_NOT_FOUND;
	}
	if (p[0] == 0 || p[0] == 0xFF || len == 0)
		return SC_ERROR_ASN1_END_OF_CONTENTS;

	for (idx = 0; asn1[idx].name != NULL; idx++) {
		entry = &asn1[idx];

		sc_debug(ctx, SC_LOG_DEBUG_ASN1, "Looking for '%s', tag 0x%x%s%s\n",
			entry->name, entry->tag, choice? ", CHOICE" : "",
			(entry->flags & SC_ASN1_OPTIONAL)? ", OPTIONAL": "");

		/* Special case CHOICE has no tag */
		if (entry->type == SC_ASN1_CHOICE) {
			r = asn1_decode(ctx,
				(struct sc_asn1_entry *) entry->parm,
				p, left, &p, &left, 1, depth + 1);
			if (r >= 0)
				r = 0;
			goto decode_ok;
		}

		obj = sc_asn1_skip_tag(ctx, &p, &left, entry->tag, &objlen);
		if (obj == NULL) {
			sc_debug(ctx, SC_LOG_DEBUG_ASN1, "not present\n");
			if (choice)
				continue;
			if (entry->flags & SC_ASN1_OPTIONAL)
				continue;
			sc_debug(ctx, SC_LOG_DEBUG_ASN1, "mandatory ASN.1 object '%s' not found\n", entry->name);
			if (left) {
				u8 line[128], *linep = line;
				size_t i;

				line[0] = 0;
				for (i = 0; i < 10 && i < left; i++) {
					sprintf((char *) linep, "%02X ", p[i]);
					linep += 3;
				}
				sc_debug(ctx, SC_LOG_DEBUG_ASN1, "next tag: %s\n", line);
			}
			SC_FUNC_RETURN(ctx, SC_LOG_DEBUG_ASN1, SC_ERROR_ASN1_OBJECT_NOT_FOUND);
		}
		r = asn1_decode_entry(ctx, entry, obj, objlen, depth);

decode_ok:
		if (r)
			return r;
		if (choice)
			break;
 	}
 	if (choice && asn1[idx].name == NULL) /* No match */
		SC_FUNC_RETURN(ctx, SC_LOG_DEBUG_ASN1, SC_ERROR_ASN1_OBJECT_NOT_FOUND);
 	if (newp != NULL)
		*newp = p;
 	if (len_left != NULL)
		*len_left = left;
	if (choice)
		SC_FUNC_RETURN(ctx, SC_LOG_DEBUG_ASN1, idx);
	SC_FUNC_RETURN(ctx, SC_LOG_DEBUG_ASN1, 0);
}

int sc_asn1_decode(sc_context_t *ctx, struct sc_asn1_entry *asn1,
		   const u8 *in, size_t len, const u8 **newp, size_t *len_left)
{
	return asn1_decode(ctx, asn1, in, len, newp, len_left, 0, 0);
}

int sc_asn1_decode_choice(sc_context_t *ctx, struct sc_asn1_entry *asn1,
			  const u8 *in, size_t len, const u8 **newp, size_t *len_left)
{
	return asn1_decode(ctx, asn1, in, len, newp, len_left, 1, 0);
}

static int asn1_encode_entry(sc_context_t *ctx, const struct sc_asn1_entry *entry,
			     u8 **obj, size_t *objlen, int depth)
{
	void *parm = entry->parm;
	int (*callback_func)(sc_context_t *nctx, void *arg, u8 **nobj,
			     size_t *nobjlen, int ndepth);
	const size_t *len = (const size_t *) entry->arg;
	int r = 0;
	u8 * buf = NULL;
	size_t buflen = 0;

	callback_func = parm;

	sc_debug(ctx, SC_LOG_DEBUG_ASN1, "%*.*sencoding '%s'%s\n",
	       	depth, depth, "", entry->name,
		(entry->flags & SC_ASN1_PRESENT)? "" : " (not present)");
	if (!(entry->flags & SC_ASN1_PRESENT))
		goto no_object;
	sc_debug(ctx, SC_LOG_DEBUG_ASN1, "%*.*stype=%d, tag=0x%02x, parm=%p, len=%u\n",
		depth, depth, "",
		entry->type, entry->tag, parm, len? *len : 0);

	if (entry->type == SC_ASN1_CHOICE) {
		const struct sc_asn1_entry *list, *choice = NULL;

		list = (const struct sc_asn1_entry *) parm;
		while (list->name != NULL) {
			if (list->flags & SC_ASN1_PRESENT) {
				if (choice) {
					sc_debug(ctx, SC_LOG_DEBUG_ASN1,
						"ASN.1 problem: more than "
						"one CHOICE when encoding %s: "
						"%s and %s both present\n",
						entry->name,
						choice->name,
						list->name);
					return SC_ERROR_INVALID_ASN1_OBJECT;
				}
				choice = list;
			}
			list++;
		}
		if (choice == NULL)
			goto no_object;
		return asn1_encode_entry(ctx, choice, obj, objlen, depth + 1);
	}

	if (entry->type != SC_ASN1_NULL && parm == NULL) {
		sc_debug(ctx, SC_LOG_DEBUG_ASN1, "unexpected parm == NULL\n");
		return SC_ERROR_INVALID_ASN1_OBJECT;
	}

	switch (entry->type) {
	case SC_ASN1_STRUCT:
		r = asn1_encode(ctx, (const struct sc_asn1_entry *) parm, &buf,
				&buflen, depth + 1);
		break;
	case SC_ASN1_NULL:
		buf = NULL;
		buflen = 0;
		break;
	case SC_ASN1_BOOLEAN:
		buf = malloc(1);
		if (buf == NULL) {
			r = SC_ERROR_OUT_OF_MEMORY;
			break;
		}
		buf[0] = *((int *) parm) ? 0xFF : 0;
		buflen = 1;
		break;
	case SC_ASN1_INTEGER:
	case SC_ASN1_ENUMERATED:
		r = asn1_encode_integer(*((int *) entry->parm), &buf, &buflen);
		break;
	case SC_ASN1_BIT_STRING_NI:
	case SC_ASN1_BIT_STRING:
		assert(len != NULL);
		if (entry->type == SC_ASN1_BIT_STRING)
			r = encode_bit_string((const u8 *) parm, *len, &buf, &buflen, 1);
		else
			r = encode_bit_string((const u8 *) parm, *len, &buf, &buflen, 0);
		break;
	case SC_ASN1_BIT_FIELD:
		assert(len != NULL);
		r = encode_bit_field((const u8 *) parm, *len, &buf, &buflen);
		break;
	case SC_ASN1_PRINTABLESTRING:
	case SC_ASN1_OCTET_STRING:
	case SC_ASN1_UTF8STRING:
		assert(len != NULL);
		buf = malloc(*len + 1);
		if (buf == NULL) {
			r = SC_ERROR_OUT_OF_MEMORY;
			break;
		}
		buflen = 0;
		/* If the integer is supposed to be unsigned, insert
		 * a padding byte if the MSB is one */
		if ((entry->flags & SC_ASN1_UNSIGNED)
		 && (((u8 *) parm)[0] & 0x80)) {
			buf[buflen++] = 0x00;
		}
		memcpy(buf + buflen, parm, *len);
		buflen += *len;
		break;
	case SC_ASN1_GENERALIZEDTIME:
		assert(len != NULL);
		buf = malloc(*len);
		if (buf == NULL) {
			r = SC_ERROR_OUT_OF_MEMORY;
			break;
		}
		memcpy(buf, parm, *len);
		buflen = *len;
		break;
	case SC_ASN1_OBJECT:
		r = sc_asn1_encode_object_id(&buf, &buflen, (struct sc_object_id *) parm);
		break;
	case SC_ASN1_PATH:
		r = asn1_encode_path(ctx, (const sc_path_t *) parm, &buf, &buflen, depth, entry->flags);
		break;
	case SC_ASN1_PKCS15_ID:
		{
			const struct sc_pkcs15_id *id = (const struct sc_pkcs15_id *) parm;

			buf = malloc(id->len);
			if (buf == NULL) {
				r = SC_ERROR_OUT_OF_MEMORY;
				break;
			}
			memcpy(buf, id->value, id->len);
			buflen = id->len;
		}
		break;
	case SC_ASN1_PKCS15_OBJECT:
		r = asn1_encode_p15_object(ctx, (const struct sc_asn1_pkcs15_object *) parm, &buf, &buflen, depth);
		break;
	case SC_ASN1_ALGORITHM_ID:
		r = sc_asn1_encode_algorithm_id(ctx, &buf, &buflen, (const struct sc_algorithm_id *) parm, depth);
		break;
	case SC_ASN1_SE_INFO:
		if (!len)
			return SC_ERROR_INVALID_ASN1_OBJECT;
		r = asn1_encode_se_info(ctx, (struct sc_pkcs15_sec_env_info **)parm, *len, &buf, &buflen, depth);
		break;
	case SC_ASN1_CALLBACK:
		r = callback_func(ctx, entry->arg, &buf, &buflen, depth);
		break;
	default:
		sc_debug(ctx, SC_LOG_DEBUG_ASN1, "invalid ASN.1 type: %d\n", entry->type);
		return SC_ERROR_INVALID_ASN1_OBJECT;
	}
	if (r) {
		sc_debug(ctx, SC_LOG_DEBUG_ASN1, "encoding of ASN.1 object '%s' failed: %s\n", entry->name,
		      sc_strerror(r));
		if (buf)
			free(buf);
		return r;
	}

	/* Treatment of OPTIONAL elements:
	 *  -	if the encoding has 0 length, and the element is OPTIONAL,
	 *	we don't write anything (unless it's an ASN1 NULL and the
	 *      SC_ASN1_PRESENT flag is set).
	 *  -	if the encoding has 0 length, but the element is non-OPTIONAL,
	 *	constructed, we write a empty element (e.g. a SEQUENCE of
	 *      length 0). In case of an ASN1 NULL just write the tag and
	 *      length (i.e. 0x05,0x00).
	 *  -	any other empty objects are considered bogus
	 */
no_object:
	if (!buflen && entry->flags & SC_ASN1_OPTIONAL && !(entry->flags & SC_ASN1_PRESENT)) {
		/* This happens when we try to encode e.g. the
		 * subClassAttributes, which may be empty */
		*obj = NULL;
		*objlen = 0;
		r = 0;
	} else if (!buflen && (entry->flags & SC_ASN1_EMPTY_ALLOWED)) {
		*obj = NULL;
		*objlen = 0;
		r = asn1_write_element(ctx, entry->tag, buf, buflen, obj, objlen);
		if (r)
			sc_debug(ctx, SC_LOG_DEBUG_ASN1, "error writing ASN.1 tag and length: %s\n", sc_strerror(r));
	} else if (buflen || entry->type == SC_ASN1_NULL || entry->tag & SC_ASN1_CONS) {
		r = asn1_write_element(ctx, entry->tag, buf, buflen, obj, objlen);
		if (r)
			sc_debug(ctx, SC_LOG_DEBUG_ASN1, "error writing ASN.1 tag and length: %s\n",
					sc_strerror(r));
	} else if (!(entry->flags & SC_ASN1_PRESENT)) {
		sc_debug(ctx, SC_LOG_DEBUG_ASN1, "cannot encode non-optional ASN.1 object: not given by caller\n");
		r = SC_ERROR_INVALID_ASN1_OBJECT;
	} else {
		sc_debug(ctx, SC_LOG_DEBUG_ASN1, "cannot encode empty non-optional ASN.1 object\n");
		r = SC_ERROR_INVALID_ASN1_OBJECT;
	}
	if (buf)
		free(buf);
	if (r >= 0)
		sc_debug(ctx, SC_LOG_DEBUG_ASN1, "%*.*slength of encoded item=%u\n", depth, depth, "", *objlen);
	return r;
}

static int asn1_encode(sc_context_t *ctx, const struct sc_asn1_entry *asn1,
		      u8 **ptr, size_t *size, int depth)
{
	int r, idx = 0;
	u8 *obj = NULL, *buf = NULL, *tmp;
	size_t total = 0, objsize;

	for (idx = 0; asn1[idx].name != NULL; idx++) {
		r = asn1_encode_entry(ctx, &asn1[idx], &obj, &objsize, depth);
		if (r) {
			if (obj)
				free(obj);
			if (buf)
				free(buf);
			return r;
		}
		/* in case of an empty (optional) element continue with
		 * the next asn1 element */
		if (!objsize)
			continue;
		tmp = (u8 *) realloc(buf, total + objsize);
		if (!tmp) {
			if (obj)
				free(obj);
			if (buf)
				free(buf);
			return SC_ERROR_OUT_OF_MEMORY;
		}
		buf = tmp;
		memcpy(buf + total, obj, objsize);
		free(obj);
		obj = NULL;
		total += objsize;
	}
	*ptr = buf;
	*size = total;
	return 0;
}

int sc_asn1_encode(sc_context_t *ctx, const struct sc_asn1_entry *asn1,
		   u8 **ptr, size_t *size)
{
	return asn1_encode(ctx, asn1, ptr, size, 0);
}

int _sc_asn1_encode(sc_context_t *ctx, const struct sc_asn1_entry *asn1,
		    u8 **ptr, size_t *size, int depth)
{
	return asn1_encode(ctx, asn1, ptr, size, depth);
}

int
_sc_asn1_decode(sc_context_t *ctx, struct sc_asn1_entry *asn1,
		       const u8 *in, size_t len, const u8 **newp, size_t *left,
		       int choice, int depth)
{
	return asn1_decode(ctx, asn1, in, len, newp, left, choice, depth);
}

int
sc_der_copy(sc_pkcs15_der_t *dst, const sc_pkcs15_der_t *src)
{
	memset(dst, 0, sizeof(*dst));
	if (src->len) {
		dst->value = malloc(src->len);
		if (!dst->value)
			return SC_ERROR_OUT_OF_MEMORY;
		dst->len = src->len;
		memcpy(dst->value, src->value, src->len);
	}
	return SC_SUCCESS;
}

int
sc_encode_oid (struct sc_context *ctx, struct sc_object_id *id,
		unsigned char **out, size_t *size)
{
	static const struct sc_asn1_entry c_asn1_object_id[2] = {
        	{ "oid", SC_ASN1_OBJECT, SC_ASN1_TAG_OBJECT, SC_ASN1_ALLOC, NULL, NULL },
		{ NULL, 0, 0, 0, NULL, NULL }
	};
	struct sc_asn1_entry asn1_object_id[2];
	int rv;

	sc_copy_asn1_entry(c_asn1_object_id, asn1_object_id);
	sc_format_asn1_entry(asn1_object_id + 0, id, NULL, 1);

	rv = _sc_asn1_encode(ctx, asn1_object_id, out, size, 1);
	LOG_TEST_RET(ctx, rv, "Cannot encode object ID");

	return SC_SUCCESS;
}
<|MERGE_RESOLUTION|>--- conflicted
+++ resolved
@@ -756,9 +756,6 @@
 	return 0;
 }
 
-<<<<<<< HEAD
-int asn1_write_element(sc_context_t *ctx, unsigned int tag,
-=======
 int sc_asn1_write_element(sc_context_t *ctx, unsigned int tag,
 	const u8 * data, size_t datalen, u8 ** out, size_t * outlen)
 {
@@ -766,7 +763,6 @@
 }
 
 static int asn1_write_element(sc_context_t *ctx, unsigned int tag,
->>>>>>> c5dd9dec
 	const u8 * data, size_t datalen, u8 ** out, size_t * outlen)
 {
 	unsigned char t;
